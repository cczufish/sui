{
  "openrpc": "1.2.6",
  "info": {
    "title": "Sui JSON-RPC",
    "description": "Sui JSON-RPC API for interaction with Sui Full node. Make RPC calls using https://fullnode.NETWORK.sui.io:443, where NETWORK is the network you want to use (testnet, devnet, mainnet). By default, local networks use port 9000.",
    "contact": {
      "name": "Mysten Labs",
      "url": "https://mystenlabs.com",
      "email": "build@mystenlabs.com"
    },
    "license": {
      "name": "Apache-2.0",
      "url": "https://raw.githubusercontent.com/MystenLabs/sui/main/LICENSE"
    },
<<<<<<< HEAD
    "version": "1.1.1"
=======
    "version": "1.2.0"
>>>>>>> 012dfba4
  },
  "methods": [
    {
      "name": "sui_devInspectTransactionBlock",
      "tags": [
        {
          "name": "Write API"
        }
      ],
      "description": "Runs the transaction in dev-inspect mode. Which allows for nearly any transaction (or Move call) with any arguments. Detailed results are provided, including both the transaction effects and any return values.",
      "params": [
        {
          "name": "sender_address",
          "required": true,
          "schema": {
            "$ref": "#/components/schemas/SuiAddress"
          }
        },
        {
          "name": "tx_bytes",
          "description": "BCS encoded TransactionKind(as opposed to TransactionData, which include gasBudget and gasPrice)",
          "required": true,
          "schema": {
            "$ref": "#/components/schemas/Base64"
          }
        },
        {
          "name": "gas_price",
          "description": "Gas is not charged, but gas usage is still calculated. Default to use reference gas price",
          "schema": {
            "$ref": "#/components/schemas/BigInt_for_uint64"
          }
        },
        {
          "name": "epoch",
          "description": "The epoch to perform the call. Will be set from the system state object if not provided",
          "schema": {
            "$ref": "#/components/schemas/BigInt_for_uint64"
          }
        }
      ],
      "result": {
        "name": "DevInspectResults",
        "required": true,
        "schema": {
          "$ref": "#/components/schemas/DevInspectResults"
        }
      },
      "examples": [
        {
          "name": "Runs the transaction in dev-inspect mode. Which allows for nearly any transaction (or Move call) with any arguments. Detailed results are provided, including both the transaction effects and any return values.",
          "params": [
            {
              "name": "sender_address",
              "value": "0xd70420418b84502e506794227f897237764dde8d79a01ab2104bf742a277a2ab"
            },
            {
              "name": "tx_bytes",
              "value": "AAACACBnxtMcbJcOVn8D72fYEaT4Q2ZbjePygvpIs+AQO6m77QEAagYVO5/EhuEB8OnicDrIZm0GrsxN3355JqNhlwxlpbECAAAAAAAAACDoQ3EipycU+/EOvBcDPFtMkZiSbdzWAw3CwdmQCAtBWAEBAQEBAAEAAC9cVD1xauQ9RT3rOxmbva8bxwMMdoL4dwPc5DEkj+3gASxDgF0Nb1QCp60Npb3sVJx83qBrxKHTOaIlIe6pM7iJAgAAAAAAAAAgnvsgc1pPauyCE27/c+aBnHN3fSsxRAWdEJYzYFOryNAvXFQ9cWrkPUU96zsZm72vG8cDDHaC+HcD3OQxJI/t4AoAAAAAAAAAAC0xAQAAAAAA"
            },
            {
              "name": "gas_price",
              "value": 1000
            },
            {
              "name": "epoch",
              "value": 8888
            }
          ],
          "result": {
            "name": "Result",
            "value": {
              "effects": {
                "messageVersion": "v1",
                "status": {
                  "status": "success"
                },
                "executedEpoch": "0",
                "gasUsed": {
                  "computationCost": "100",
                  "storageCost": "100",
                  "storageRebate": "10",
                  "nonRefundableStorageFee": "0"
                },
                "transactionDigest": "76gyHCk7FRrGACRqXM7Ybj5uJLtAzgEMJ5P9CeEzxZSG",
                "mutated": [
                  {
                    "owner": {
                      "AddressOwner": "0x2f5c543d716ae43d453deb3b199bbdaf1bc7030c7682f87703dce431248fede0"
                    },
                    "reference": {
                      "objectId": "0x2c43805d0d6f5402a7ad0da5bdec549c7cdea06bc4a1d339a22521eea933b889",
                      "version": 2,
                      "digest": "BhbWpBeESxuRWvmvLMyb2JNUuFa6j4aG1T4WUiPgKAHm"
                    }
                  },
                  {
                    "owner": {
                      "AddressOwner": "0x67c6d31c6c970e567f03ef67d811a4f843665b8de3f282fa48b3e0103ba9bbed"
                    },
                    "reference": {
                      "objectId": "0x6a06153b9fc486e101f0e9e2703ac8666d06aecc4ddf7e7926a361970c65a5b1",
                      "version": 2,
                      "digest": "GdfET1avZReDftpJNB8LSuHJ2cKUheSbEaLMzuPVXHsM"
                    }
                  }
                ],
                "gasObject": {
                  "owner": {
                    "ObjectOwner": "0x2f5c543d716ae43d453deb3b199bbdaf1bc7030c7682f87703dce431248fede0"
                  },
                  "reference": {
                    "objectId": "0x2c43805d0d6f5402a7ad0da5bdec549c7cdea06bc4a1d339a22521eea933b889",
                    "version": 2,
                    "digest": "BhbWpBeESxuRWvmvLMyb2JNUuFa6j4aG1T4WUiPgKAHm"
                  }
                },
                "eventsDigest": "6kerMphN4S5QTfd9TAhwMiFq1q9c2YwfpheBfWm85vUq"
              },
              "events": []
            }
          }
        }
      ]
    },
    {
      "name": "sui_dryRunTransactionBlock",
      "tags": [
        {
          "name": "Write API"
        }
      ],
      "description": "Return transaction execution effects including the gas cost summary, while the effects are not committed to the chain.",
      "params": [
        {
          "name": "tx_bytes",
          "required": true,
          "schema": {
            "$ref": "#/components/schemas/Base64"
          }
        }
      ],
      "result": {
        "name": "DryRunTransactionBlockResponse",
        "required": true,
        "schema": {
          "$ref": "#/components/schemas/DryRunTransactionBlockResponse"
        }
      },
      "examples": [
        {
          "name": "Dry runs a transaction block to get back estimated gas fees and other potential effects.",
          "params": [
            {
              "name": "tx_bytes",
              "value": "AAACACB7qR3cfnF89wjJNwYPBASHNuwz+xdG2Zml5YzVxnftgAEAT4LxyFh7mNZMAL+0bDhDvYv2zPp8ZahhOGmM0f3Kw9wCAAAAAAAAACCxDABG4pPAjOwPQHg9msS/SrtNf4IGR/2F0ZGD3ufH/wEBAQEBAAEAAGH7tbTzQqQL2/h/5KlGueONGM+P/HsAALl1F1x7apV2AejYx86GPzE9o9vZKoPvJtEouI/ma/JuDg0Jza9yfR2EAgAAAAAAAAAgzMqpegLMOpgEFnDhYJ23FOmFjJbp5GmFXxzzv9+X6GVh+7W080KkC9v4f+SpRrnjjRjPj/x7AAC5dRdce2qVdgoAAAAAAAAAAC0xAQAAAAAA"
            }
          ],
          "result": {
            "name": "Result",
            "value": {
              "digest": "Gm54bTY5F9KjiCw3kfKpkXPaEE3kx8ToJkYqTsuQDZ7q",
              "transaction": {
                "data": {
                  "messageVersion": "v1",
                  "transaction": {
                    "kind": "ProgrammableTransaction",
                    "inputs": [
                      {
                        "type": "pure",
                        "valueType": "address",
                        "value": "0x7ba91ddc7e717cf708c937060f04048736ec33fb1746d999a5e58cd5c677ed80"
                      },
                      {
                        "type": "object",
                        "objectType": "immOrOwnedObject",
                        "objectId": "0x4f82f1c8587b98d64c00bfb46c3843bd8bf6ccfa7c65a86138698cd1fdcac3dc",
                        "version": "2",
                        "digest": "Cv7n2YaM7Am1ssZGu4khsFkcKHnpgVhwFCSs4kLjrtLW"
                      }
                    ],
                    "transactions": [
                      {
                        "TransferObjects": [
                          [
                            {
                              "Input": 1
                            }
                          ],
                          {
                            "Input": 0
                          }
                        ]
                      }
                    ]
                  },
                  "sender": "0x61fbb5b4f342a40bdbf87fe4a946b9e38d18cf8ffc7b0000b975175c7b6a9576",
                  "gasData": {
                    "payment": [
                      {
                        "objectId": "0xe8d8c7ce863f313da3dbd92a83ef26d128b88fe66bf26e0e0d09cdaf727d1d84",
                        "version": 2,
                        "digest": "EnRQXe1hDGAJCFyF2ds2GmPHdvf9V6yxf24LisEsDkYt"
                      }
                    ],
                    "owner": "0x61fbb5b4f342a40bdbf87fe4a946b9e38d18cf8ffc7b0000b975175c7b6a9576",
                    "price": "10",
                    "budget": "20000000"
                  }
                },
                "txSignatures": [
                  "AGLsaLe6fSvGG/YgrxirjhKqE21kVCcveOW9h0IiCZ1Ei/oAOmu95EnKjoBhLHcS2/2Ga2Ljw0BVnGrY6reYkwVDij1TvBYKLcfLNo8fq6GASb9yfo6uvuwNUBGkTf54wQ=="
                ]
              },
              "rawTransaction": "AQAAAAAAAgAge6kd3H5xfPcIyTcGDwQEhzbsM/sXRtmZpeWM1cZ37YABAE+C8chYe5jWTAC/tGw4Q72L9sz6fGWoYThpjNH9ysPcAgAAAAAAAAAgsQwARuKTwIzsD0B4PZrEv0q7TX+CBkf9hdGRg97nx/8BAQEBAQABAABh+7W080KkC9v4f+SpRrnjjRjPj/x7AAC5dRdce2qVdgHo2MfOhj8xPaPb2SqD7ybRKLiP5mvybg4NCc2vcn0dhAIAAAAAAAAAIMzKqXoCzDqYBBZw4WCdtxTphYyW6eRphV8c87/fl+hlYfu1tPNCpAvb+H/kqUa5440Yz4/8ewAAuXUXXHtqlXYKAAAAAAAAAAAtMQEAAAAAAAFhAGLsaLe6fSvGG/YgrxirjhKqE21kVCcveOW9h0IiCZ1Ei/oAOmu95EnKjoBhLHcS2/2Ga2Ljw0BVnGrY6reYkwVDij1TvBYKLcfLNo8fq6GASb9yfo6uvuwNUBGkTf54wQ==",
              "effects": {
                "messageVersion": "v1",
                "status": {
                  "status": "success"
                },
                "executedEpoch": "0",
                "gasUsed": {
                  "computationCost": "100",
                  "storageCost": "100",
                  "storageRebate": "10",
                  "nonRefundableStorageFee": "0"
                },
                "transactionDigest": "8UExPV121BEfWkbymSPDYhh23rVNh3MSWtC5juJ9JGMJ",
                "mutated": [
                  {
                    "owner": {
                      "AddressOwner": "0x61fbb5b4f342a40bdbf87fe4a946b9e38d18cf8ffc7b0000b975175c7b6a9576"
                    },
                    "reference": {
                      "objectId": "0xe8d8c7ce863f313da3dbd92a83ef26d128b88fe66bf26e0e0d09cdaf727d1d84",
                      "version": 2,
                      "digest": "EnRQXe1hDGAJCFyF2ds2GmPHdvf9V6yxf24LisEsDkYt"
                    }
                  },
                  {
                    "owner": {
                      "AddressOwner": "0x7ba91ddc7e717cf708c937060f04048736ec33fb1746d999a5e58cd5c677ed80"
                    },
                    "reference": {
                      "objectId": "0x4f82f1c8587b98d64c00bfb46c3843bd8bf6ccfa7c65a86138698cd1fdcac3dc",
                      "version": 2,
                      "digest": "Cv7n2YaM7Am1ssZGu4khsFkcKHnpgVhwFCSs4kLjrtLW"
                    }
                  }
                ],
                "gasObject": {
                  "owner": {
                    "ObjectOwner": "0x61fbb5b4f342a40bdbf87fe4a946b9e38d18cf8ffc7b0000b975175c7b6a9576"
                  },
                  "reference": {
                    "objectId": "0xe8d8c7ce863f313da3dbd92a83ef26d128b88fe66bf26e0e0d09cdaf727d1d84",
                    "version": 2,
                    "digest": "EnRQXe1hDGAJCFyF2ds2GmPHdvf9V6yxf24LisEsDkYt"
                  }
                },
                "eventsDigest": "55TNn3v5vpuXjQfjqamw76P9GZD522pumo4NuT7RYeFB"
              },
              "objectChanges": [
                {
                  "type": "transferred",
                  "sender": "0x61fbb5b4f342a40bdbf87fe4a946b9e38d18cf8ffc7b0000b975175c7b6a9576",
                  "recipient": {
                    "AddressOwner": "0x7ba91ddc7e717cf708c937060f04048736ec33fb1746d999a5e58cd5c677ed80"
                  },
                  "objectType": "0x2::example::Object",
                  "objectId": "0x4f82f1c8587b98d64c00bfb46c3843bd8bf6ccfa7c65a86138698cd1fdcac3dc",
                  "version": "2",
                  "digest": "B3xLC8EbyvTxy5pgiwTNUzHLa6kS7uwD6sZdErKB8F8f"
                }
              ]
            }
          }
        }
      ]
    },
    {
      "name": "sui_executeTransactionBlock",
      "tags": [
        {
          "name": "Write API"
        }
      ],
      "description": "Execute the transaction and wait for results if desired. Request types: 1. WaitForEffectsCert: waits for TransactionEffectsCert and then return to client.     This mode is a proxy for transaction finality. 2. WaitForLocalExecution: waits for TransactionEffectsCert and make sure the node     executed the transaction locally before returning the client. The local execution     makes sure this node is aware of this transaction when client fires subsequent queries.     However if the node fails to execute the transaction locally in a timely manner,     a bool type in the response is set to false to indicated the case. request_type is default to be `WaitForEffectsCert` unless options.show_events or options.show_effects is true",
      "params": [
        {
          "name": "tx_bytes",
          "description": "BCS serialized transaction data bytes without its type tag, as base-64 encoded string.",
          "required": true,
          "schema": {
            "$ref": "#/components/schemas/Base64"
          }
        },
        {
          "name": "signatures",
          "description": "A list of signatures (`flag || signature || pubkey` bytes, as base-64 encoded string). Signature is committed to the intent message of the transaction data, as base-64 encoded string.",
          "required": true,
          "schema": {
            "type": "array",
            "items": {
              "$ref": "#/components/schemas/Base64"
            }
          }
        },
        {
          "name": "options",
          "description": "options for specifying the content to be returned",
          "schema": {
            "$ref": "#/components/schemas/TransactionBlockResponseOptions"
          }
        },
        {
          "name": "request_type",
          "description": "The request type, derived from `SuiTransactionBlockResponseOptions` if None",
          "schema": {
            "$ref": "#/components/schemas/ExecuteTransactionRequestType"
          }
        }
      ],
      "result": {
        "name": "SuiTransactionBlockResponse",
        "required": true,
        "schema": {
          "$ref": "#/components/schemas/TransactionBlockResponse"
        }
      },
      "examples": [
        {
          "name": "Executes a transaction with serialized signatures.",
          "params": [
            {
              "name": "tx_bytes",
              "value": "AAACACBqEB6aOvXIBwES+Ahkizbvv43uihqC3kbZUE6WoRCKFwEAjvdvVsOZYzousxC8qRJOXy84znOeqsu2YAaIgE4HhEgCAAAAAAAAACB9w3+ufZMpihJFwxtCBojBaGy00TVtFxgN2C6TpIPFqwEBAQEBAAEAAAS0l6kWtGVmCaf6gnoJGE1vR2gdO6dM4NejbGSysfiHAZ+Q9/hmzCnfsdpjc86U+dldylpA9OF2mRjuv5+64AvTAgAAAAAAAAAgjleHL0UiRGjh/BfIFHCJ3EMY/dQA22c2TvNQyVJnbYUEtJepFrRlZgmn+oJ6CRhNb0doHTunTODXo2xksrH4hwoAAAAAAAAAAC0xAQAAAAAA"
            },
            {
              "name": "signatures",
              "value": [
                "AEZc4UMAoxzWtp+i1dvyOgmy+Eeb/5ZNwO5dpHBqX5Rt36+HhYnBby8asFU4b0i7TjQZGgLahT8w3NQUfk0NUQnqvbuA0Q1Bqu4RHV3JPpqmH+C527hWJGUBOZN1j9sg8w=="
              ]
            },
            {
              "name": "options",
              "value": {
                "showInput": true,
                "showRawInput": true,
                "showEffects": true,
                "showEvents": true,
                "showObjectChanges": true,
                "showBalanceChanges": true
              }
            },
            {
              "name": "request_type",
              "value": "WaitForLocalExecution"
            }
          ],
          "result": {
            "name": "Result",
            "value": {
              "digest": "BgSFSEFYbCrVUJJtHFeoLmLJi8jDf1CpC2o8S33HjeDJ",
              "transaction": {
                "data": {
                  "messageVersion": "v1",
                  "transaction": {
                    "kind": "ProgrammableTransaction",
                    "inputs": [
                      {
                        "type": "pure",
                        "valueType": "address",
                        "value": "0x6a101e9a3af5c8070112f808648b36efbf8dee8a1a82de46d9504e96a1108a17"
                      },
                      {
                        "type": "object",
                        "objectType": "immOrOwnedObject",
                        "objectId": "0x8ef76f56c399633a2eb310bca9124e5f2f38ce739eaacbb6600688804e078448",
                        "version": "2",
                        "digest": "9Tvs1pGrMbNv7kkr1PoKLsWamyQpaFz5UWbL2AQ1ezk2"
                      }
                    ],
                    "transactions": [
                      {
                        "TransferObjects": [
                          [
                            {
                              "Input": 1
                            }
                          ],
                          {
                            "Input": 0
                          }
                        ]
                      }
                    ]
                  },
                  "sender": "0x04b497a916b4656609a7fa827a09184d6f47681d3ba74ce0d7a36c64b2b1f887",
                  "gasData": {
                    "payment": [
                      {
                        "objectId": "0x9f90f7f866cc29dfb1da6373ce94f9d95dca5a40f4e1769918eebf9fbae00bd3",
                        "version": 2,
                        "digest": "AaeJbTYkUuyromsivxzkoxSkHt7pCESTyQG7xz6nbQ2G"
                      }
                    ],
                    "owner": "0x04b497a916b4656609a7fa827a09184d6f47681d3ba74ce0d7a36c64b2b1f887",
                    "price": "10",
                    "budget": "20000000"
                  }
                },
                "txSignatures": [
                  "AEZc4UMAoxzWtp+i1dvyOgmy+Eeb/5ZNwO5dpHBqX5Rt36+HhYnBby8asFU4b0i7TjQZGgLahT8w3NQUfk0NUQnqvbuA0Q1Bqu4RHV3JPpqmH+C527hWJGUBOZN1j9sg8w=="
                ]
              },
              "rawTransaction": "AQAAAAAAAgAgahAemjr1yAcBEvgIZIs277+N7ooagt5G2VBOlqEQihcBAI73b1bDmWM6LrMQvKkSTl8vOM5znqrLtmAGiIBOB4RIAgAAAAAAAAAgfcN/rn2TKYoSRcMbQgaIwWhstNE1bRcYDdguk6SDxasBAQEBAQABAAAEtJepFrRlZgmn+oJ6CRhNb0doHTunTODXo2xksrH4hwGfkPf4Zswp37HaY3POlPnZXcpaQPThdpkY7r+fuuAL0wIAAAAAAAAAII5Xhy9FIkRo4fwXyBRwidxDGP3UANtnNk7zUMlSZ22FBLSXqRa0ZWYJp/qCegkYTW9HaB07p0zg16NsZLKx+IcKAAAAAAAAAAAtMQEAAAAAAAFhAEZc4UMAoxzWtp+i1dvyOgmy+Eeb/5ZNwO5dpHBqX5Rt36+HhYnBby8asFU4b0i7TjQZGgLahT8w3NQUfk0NUQnqvbuA0Q1Bqu4RHV3JPpqmH+C527hWJGUBOZN1j9sg8w==",
              "effects": {
                "messageVersion": "v1",
                "status": {
                  "status": "success"
                },
                "executedEpoch": "0",
                "gasUsed": {
                  "computationCost": "100",
                  "storageCost": "100",
                  "storageRebate": "10",
                  "nonRefundableStorageFee": "0"
                },
                "transactionDigest": "9agZ3azEMgMqxrDVG8P4GddELfWag2HhimEkpjixHhGE",
                "mutated": [
                  {
                    "owner": {
                      "AddressOwner": "0x04b497a916b4656609a7fa827a09184d6f47681d3ba74ce0d7a36c64b2b1f887"
                    },
                    "reference": {
                      "objectId": "0x9f90f7f866cc29dfb1da6373ce94f9d95dca5a40f4e1769918eebf9fbae00bd3",
                      "version": 2,
                      "digest": "AaeJbTYkUuyromsivxzkoxSkHt7pCESTyQG7xz6nbQ2G"
                    }
                  },
                  {
                    "owner": {
                      "AddressOwner": "0x6a101e9a3af5c8070112f808648b36efbf8dee8a1a82de46d9504e96a1108a17"
                    },
                    "reference": {
                      "objectId": "0x8ef76f56c399633a2eb310bca9124e5f2f38ce739eaacbb6600688804e078448",
                      "version": 2,
                      "digest": "9Tvs1pGrMbNv7kkr1PoKLsWamyQpaFz5UWbL2AQ1ezk2"
                    }
                  }
                ],
                "gasObject": {
                  "owner": {
                    "ObjectOwner": "0x04b497a916b4656609a7fa827a09184d6f47681d3ba74ce0d7a36c64b2b1f887"
                  },
                  "reference": {
                    "objectId": "0x9f90f7f866cc29dfb1da6373ce94f9d95dca5a40f4e1769918eebf9fbae00bd3",
                    "version": 2,
                    "digest": "AaeJbTYkUuyromsivxzkoxSkHt7pCESTyQG7xz6nbQ2G"
                  }
                },
                "eventsDigest": "816hEv4WAW2reK9xkf11PeHiaZJrp7PQT9oGJZhdf9TN"
              },
              "objectChanges": [
                {
                  "type": "transferred",
                  "sender": "0x04b497a916b4656609a7fa827a09184d6f47681d3ba74ce0d7a36c64b2b1f887",
                  "recipient": {
                    "AddressOwner": "0x6a101e9a3af5c8070112f808648b36efbf8dee8a1a82de46d9504e96a1108a17"
                  },
                  "objectType": "0x2::example::Object",
                  "objectId": "0x8ef76f56c399633a2eb310bca9124e5f2f38ce739eaacbb6600688804e078448",
                  "version": "2",
                  "digest": "7PsBHpUW6yfGNov2WrbVafLjgT9nYziQ3gVDbRq6zTbF"
                }
              ]
            }
          }
        }
      ]
    },
    {
      "name": "sui_getCheckpoint",
      "tags": [
        {
          "name": "Read API"
        }
      ],
      "description": "Return a checkpoint",
      "params": [
        {
          "name": "id",
          "description": "Checkpoint identifier, can use either checkpoint digest, or checkpoint sequence number as input.",
          "required": true,
          "schema": {
            "$ref": "#/components/schemas/CheckpointId"
          }
        }
      ],
      "result": {
        "name": "Checkpoint",
        "required": true,
        "schema": {
          "$ref": "#/components/schemas/Checkpoint"
        }
      },
      "examples": [
        {
          "name": "Gets checkpoint information for the checkpoint ID in the request.",
          "params": [
            {
              "name": "id",
              "value": "1000"
            }
          ],
          "result": {
            "name": "Result",
            "value": {
              "epoch": "5000",
              "sequenceNumber": "1000",
              "digest": "G6Dtzr1ZSfHFhotGsTE3cLENa7L1ooe1BBvknAUsARbV",
              "networkTotalTransactions": "792385",
              "previousDigest": "6tBy8RXZKrdrB4XkMQn7J3MNG4fQCo9XcRduFFvYrL5Z",
              "epochRollingGasCostSummary": {
                "computationCost": "0",
                "storageCost": "0",
                "storageRebate": "0",
                "nonRefundableStorageFee": "0"
              },
              "timestampMs": "1676911928",
              "transactions": [
                "mN8YNBgVR3wB7vfXmjVgDRF4oqxVRRjzmJ6U4mzbq77"
              ],
              "checkpointCommitments": [],
              "validatorSignature": "wAAAAAAAAAAAAAAAAAAAAAAAAAAAAAAAAAAAAAAAAAAAAAAAAAAAAAAAAAAAAAAA"
            }
          }
        }
      ]
    },
    {
      "name": "sui_getCheckpoints",
      "tags": [
        {
          "name": "Read API"
        }
      ],
      "description": "Return paginated list of checkpoints",
      "params": [
        {
          "name": "cursor",
          "description": "An optional paging cursor. If provided, the query will start from the next item after the specified cursor. Default to start from the first item if not specified.",
          "schema": {
            "$ref": "#/components/schemas/BigInt_for_uint64"
          }
        },
        {
          "name": "limit",
          "description": "Maximum item returned per page, default to [QUERY_MAX_RESULT_LIMIT_CHECKPOINTS] if not specified.",
          "schema": {
            "type": "integer",
            "format": "uint",
            "minimum": 0.0
          }
        },
        {
          "name": "descending_order",
          "description": "query result ordering, default to false (ascending order), oldest record first.",
          "required": true,
          "schema": {
            "type": "boolean"
          }
        }
      ],
      "result": {
        "name": "CheckpointPage",
        "required": true,
        "schema": {
          "$ref": "#/components/schemas/Page_for_Checkpoint_and_BigInt_for_uint64"
        }
      },
      "examples": [
        {
          "name": "Gets a paginated list in descending order of all checkpoints starting at the provided cursor. Each page of results has a maximum number of checkpoints set by the provided limit.",
          "params": [
            {
              "name": "cursor",
              "value": "1004"
            },
            {
              "name": "limit",
              "value": 4
            },
            {
              "name": "descending_order",
              "value": false
            }
          ],
          "result": {
            "name": "Result",
            "value": {
              "data": [
                {
                  "epoch": "5000",
                  "sequenceNumber": "1005",
                  "digest": "9zA7Q9Ka1ykvYjSQGhQCdCf32FZkcWNWx7L22JczXGsk",
                  "networkTotalTransactions": "792385",
                  "previousDigest": "8BLFxLTjWZ2KqaGc3FjR1o9aL6kbyYrmhuNfJLU1ehYt",
                  "epochRollingGasCostSummary": {
                    "computationCost": "0",
                    "storageCost": "0",
                    "storageRebate": "0",
                    "nonRefundableStorageFee": "0"
                  },
                  "timestampMs": "1676911928",
                  "transactions": [
                    "7RudGLkQDBNJyqrptkrNU66Zd3pvq8MHVAHYz9WpBm59"
                  ],
                  "checkpointCommitments": [],
                  "validatorSignature": "wAAAAAAAAAAAAAAAAAAAAAAAAAAAAAAAAAAAAAAAAAAAAAAAAAAAAAAAAAAAAAAA"
                },
                {
                  "epoch": "5000",
                  "sequenceNumber": "1006",
                  "digest": "FAUWHyWacmb4Vg4QGi9a6gqeVb7ixAZiL73FaGd6WpoV",
                  "networkTotalTransactions": "792385",
                  "previousDigest": "6Pn25cieaE62AT6BwCeBoca13AGZuneucaaTGqt3gNCo",
                  "epochRollingGasCostSummary": {
                    "computationCost": "0",
                    "storageCost": "0",
                    "storageRebate": "0",
                    "nonRefundableStorageFee": "0"
                  },
                  "timestampMs": "1676911928",
                  "transactions": [
                    "7r7tmP5hzgrusiN6cucFwfTveqDb7K75tMJ7oNCyoDmy"
                  ],
                  "checkpointCommitments": [],
                  "validatorSignature": "wAAAAAAAAAAAAAAAAAAAAAAAAAAAAAAAAAAAAAAAAAAAAAAAAAAAAAAAAAAAAAAA"
                },
                {
                  "epoch": "5000",
                  "sequenceNumber": "1007",
                  "digest": "B3mzC6gy87SomUQwPsmVY7mtwkZLxfm5WwNi3kKyEb3x",
                  "networkTotalTransactions": "792385",
                  "previousDigest": "CnHTfdUJr1UUqwXkYUhbQjXeM16xR33UR62jE72toCis",
                  "epochRollingGasCostSummary": {
                    "computationCost": "0",
                    "storageCost": "0",
                    "storageRebate": "0",
                    "nonRefundableStorageFee": "0"
                  },
                  "timestampMs": "1676911928",
                  "transactions": [
                    "Gb1UDqhmKMzMJ5FL37kBqCcuy4TtBL2ay3qec8tEUBLj"
                  ],
                  "checkpointCommitments": [],
                  "validatorSignature": "wAAAAAAAAAAAAAAAAAAAAAAAAAAAAAAAAAAAAAAAAAAAAAAAAAAAAAAAAAAAAAAA"
                },
                {
                  "epoch": "5000",
                  "sequenceNumber": "1008",
                  "digest": "HunuJWKu7azBfS47rJTq9FHTMvUDNVo2SK4hQeh5brXp",
                  "networkTotalTransactions": "792385",
                  "previousDigest": "38fLUfuigyzLPEDrsmRhcQmhKtbEUohuFBP9NDcWBmFz",
                  "epochRollingGasCostSummary": {
                    "computationCost": "0",
                    "storageCost": "0",
                    "storageRebate": "0",
                    "nonRefundableStorageFee": "0"
                  },
                  "timestampMs": "1676911928",
                  "transactions": [
                    "GWTS9QR7mjNz9fBWGkk4JZU3mrzMXrmj74uS59Cd5und"
                  ],
                  "checkpointCommitments": [],
                  "validatorSignature": "wAAAAAAAAAAAAAAAAAAAAAAAAAAAAAAAAAAAAAAAAAAAAAAAAAAAAAAAAAAAAAAA"
                }
              ],
              "nextCursor": "1008",
              "hasNextPage": true
            }
          }
        }
      ]
    },
    {
      "name": "sui_getEvents",
      "tags": [
        {
          "name": "Read API"
        }
      ],
      "description": "Return transaction events.",
      "params": [
        {
          "name": "transaction_digest",
          "description": "the event query criteria.",
          "required": true,
          "schema": {
            "$ref": "#/components/schemas/TransactionDigest"
          }
        }
      ],
      "result": {
        "name": "Vec<SuiEvent>",
        "required": true,
        "schema": {
          "type": "array",
          "items": {
            "$ref": "#/components/schemas/Event"
          }
        }
      },
      "examples": [
        {
          "name": "Returns the events the transaction in the request emits.",
          "params": [
            {
              "name": "transaction_digest",
              "value": "11a72GCQ5hGNpWGh2QhQkkusTEGS6EDqifJqxr7nSYX"
            }
          ],
          "result": {
            "name": "Result",
            "value": {
              "data": [
                {
                  "id": {
                    "txDigest": "11a72GCQ5hGNpWGh2QhQkkusTEGS6EDqifJqxr7nSYX",
                    "eventSeq": "0"
                  },
                  "packageId": "0xc54ab30a3d9adc07c1429c4d6bbecaf9457c9af77a91f631760853934d383634",
                  "transactionModule": "test_module",
                  "sender": "0xbcf7c32655009a61f1de0eae420a2e4ae1bb772ab2dd5d5a7dfa949c0ef06908",
                  "type": "0x0000000000000000000000000000000000000000000000000000000000000009::test::TestEvent",
                  "parsedJson": {
                    "test": "example value"
                  },
                  "bcs": ""
                }
              ],
              "nextCursor": {
                "txDigest": "11a72GCQ5hGNpWGh2QhQkkusTEGS6EDqifJqxr7nSYX",
                "eventSeq": "5"
              },
              "hasNextPage": false
            }
          }
        }
      ]
    },
    {
      "name": "sui_getLatestCheckpointSequenceNumber",
      "tags": [
        {
          "name": "Read API"
        }
      ],
      "description": "Return the sequence number of the latest checkpoint that has been executed",
      "params": [],
      "result": {
        "name": "BigInt<u64>",
        "required": true,
        "schema": {
          "$ref": "#/components/schemas/BigInt_for_uint64"
        }
      },
      "examples": [
        {
          "name": "Gets the sequence number for the latest checkpoint.",
          "params": [],
          "result": {
            "name": "Result",
            "value": "507021"
          }
        }
      ]
    },
    {
      "name": "sui_getLoadedChildObjects",
      "tags": [
        {
          "name": "Read API"
        }
      ],
      "params": [
        {
          "name": "digest",
          "required": true,
          "schema": {
            "$ref": "#/components/schemas/TransactionDigest"
          }
        }
      ],
      "result": {
        "name": "SuiLoadedChildObjectsResponse",
        "required": true,
        "schema": {
          "$ref": "#/components/schemas/LoadedChildObjectsResponse"
        }
      },
      "examples": [
        {
          "name": "Gets loaded child objects associated with the transaction the request provides.",
          "params": [
            {
              "name": "digest",
              "value": "6hpz6Qxv6t5VkNT5rcBKQS2Jootr6WHuSuRMLmmN13Jg"
            }
          ],
          "result": {
            "name": "Result",
            "value": {
              "loadedChildObjects": [
                {
                  "objectId": "0xb6a23efeb7298cf0a8d0b837b78749c2cfc711c42036cc6b76211639f3606a53",
                  "sequenceNumber": "2462820"
                },
                {
                  "objectId": "0xf61f3a566963b3eac49fe3bb57d304a454ed2f4859b44f4e49180047d5fa0a82",
                  "sequenceNumber": "2462820"
                },
                {
                  "objectId": "0xd55c32b09995a0ae1eedfee9c7b1354e805ed10ee3d0800105867da4655eca6d",
                  "sequenceNumber": "2164186"
                },
                {
                  "objectId": "0x258bfd1ad92af329a07781ee71e60065e00f2de961630d3505f8905a0f4d42c6",
                  "sequenceNumber": "3350147"
                },
                {
                  "objectId": "0xa78a6ba2b28f68a3299ec3417bbabc6717dcc95b9e341bc3aba1654bdbad707d",
                  "sequenceNumber": "3560717"
                },
                {
                  "objectId": "0xcd773bd6309363447ef3fe58a960de92aa9377b3482580ee8d5bdc5b824808df",
                  "sequenceNumber": "3560717"
                }
              ]
            }
          }
        }
      ]
    },
    {
      "name": "sui_getMoveFunctionArgTypes",
      "tags": [
        {
          "name": "Move Utils"
        }
      ],
      "description": "Return the argument types of a Move function, based on normalized Type.",
      "params": [
        {
          "name": "package",
          "required": true,
          "schema": {
            "$ref": "#/components/schemas/ObjectID"
          }
        },
        {
          "name": "module",
          "required": true,
          "schema": {
            "type": "string"
          }
        },
        {
          "name": "function",
          "required": true,
          "schema": {
            "type": "string"
          }
        }
      ],
      "result": {
        "name": "Vec<MoveFunctionArgType>",
        "required": true,
        "schema": {
          "type": "array",
          "items": {
            "$ref": "#/components/schemas/MoveFunctionArgType"
          }
        }
      },
      "examples": [
        {
          "name": "Returns the argument types for the package and function the request provides.",
          "params": [
            {
              "name": "package",
              "value": "0x007efb0f94f1e64d2e8090c619a39299d87ee8070b5f56bb10bafa0e2261d819"
            },
            {
              "name": "module",
              "value": "suifrens"
            },
            {
              "name": "function",
              "value": "mint"
            }
          ],
          "result": {
            "name": "Result",
            "value": [
              {
                "Object": "ByMutableReference"
              },
              "Pure",
              "Pure",
              {
                "Object": "ByValue"
              },
              {
                "Object": "ByImmutableReference"
              },
              {
                "Object": "ByValue"
              },
              {
                "Object": "ByMutableReference"
              }
            ]
          }
        }
      ]
    },
    {
      "name": "sui_getNormalizedMoveFunction",
      "tags": [
        {
          "name": "Move Utils"
        }
      ],
      "description": "Return a structured representation of Move function",
      "params": [
        {
          "name": "package",
          "required": true,
          "schema": {
            "$ref": "#/components/schemas/ObjectID"
          }
        },
        {
          "name": "module_name",
          "required": true,
          "schema": {
            "type": "string"
          }
        },
        {
          "name": "function_name",
          "required": true,
          "schema": {
            "type": "string"
          }
        }
      ],
      "result": {
        "name": "SuiMoveNormalizedFunction",
        "required": true,
        "schema": {
          "$ref": "#/components/schemas/SuiMoveNormalizedFunction"
        }
      },
      "examples": [
        {
          "name": "Returns the structured representation of the function the request provides.",
          "params": [
            {
              "name": "package",
              "value": "0xb2582f82ab308bf9c96dfb22ec7345db1b5f14fdb2b9538efb160d31842e3a17"
            },
            {
              "name": "module_name",
              "value": "moduleName"
            },
            {
              "name": "function_name",
              "value": "functionName"
            }
          ],
          "result": {
            "name": "Result",
            "value": {
              "visibility": "Public",
              "isEntry": false,
              "typeParameters": [
                {
                  "abilities": [
                    "Store",
                    "Key"
                  ]
                }
              ],
              "parameters": [
                "U64"
              ],
              "return": [
                "U64"
              ]
            }
          }
        }
      ]
    },
    {
      "name": "sui_getNormalizedMoveModule",
      "tags": [
        {
          "name": "Move Utils"
        }
      ],
      "description": "Return a structured representation of Move module",
      "params": [
        {
          "name": "package",
          "required": true,
          "schema": {
            "$ref": "#/components/schemas/ObjectID"
          }
        },
        {
          "name": "module_name",
          "required": true,
          "schema": {
            "type": "string"
          }
        }
      ],
      "result": {
        "name": "SuiMoveNormalizedModule",
        "required": true,
        "schema": {
          "$ref": "#/components/schemas/SuiMoveNormalizedModule"
        }
      },
      "examples": [
        {
          "name": "Gets a structured representation of the Move module for the package in the request.",
          "params": [
            {
              "name": "package",
              "value": "0x16dc6797cf787c839a07edc03e633842109123618df6438d21a48040e6bb568c"
            },
            {
              "name": "module_name",
              "value": "module"
            }
          ],
          "result": {
            "name": "Result",
            "value": {
              "fileFormatVersion": 6,
              "address": "0x43cc4c24010dafad05b12619b275649741cc9060d87664c26a3f9a509228c21b",
              "name": "module",
              "friends": [],
              "structs": {},
              "exposedFunctions": {}
            }
          }
        }
      ]
    },
    {
      "name": "sui_getNormalizedMoveModulesByPackage",
      "tags": [
        {
          "name": "Move Utils"
        }
      ],
      "description": "Return structured representations of all modules in the given package",
      "params": [
        {
          "name": "package",
          "required": true,
          "schema": {
            "$ref": "#/components/schemas/ObjectID"
          }
        }
      ],
      "result": {
        "name": "BTreeMap<String,SuiMoveNormalizedModule>",
        "required": true,
        "schema": {
          "type": "object",
          "additionalProperties": {
            "$ref": "#/components/schemas/SuiMoveNormalizedModule"
          }
        }
      },
      "examples": [
        {
          "name": "Gets structured representations of all the modules for the package in the request.",
          "params": [
            {
              "name": "package",
              "value": "0xece356d10d89e75f565b0934851ba8d5bc59462a46078b90f1f508a1e4fd4eed"
            }
          ],
          "result": {
            "name": "Result",
            "value": {
              "fileFormatVersion": 6,
              "address": "0xafc13246bd847c60448160e0358cac4a11345594d02890c986dbf328d28d21ac",
              "name": "module",
              "friends": [],
              "structs": {},
              "exposedFunctions": {}
            }
          }
        }
      ]
    },
    {
      "name": "sui_getNormalizedMoveStruct",
      "tags": [
        {
          "name": "Move Utils"
        }
      ],
      "description": "Return a structured representation of Move struct",
      "params": [
        {
          "name": "package",
          "required": true,
          "schema": {
            "$ref": "#/components/schemas/ObjectID"
          }
        },
        {
          "name": "module_name",
          "required": true,
          "schema": {
            "type": "string"
          }
        },
        {
          "name": "struct_name",
          "required": true,
          "schema": {
            "type": "string"
          }
        }
      ],
      "result": {
        "name": "SuiMoveNormalizedStruct",
        "required": true,
        "schema": {
          "$ref": "#/components/schemas/SuiMoveNormalizedStruct"
        }
      },
      "examples": [
        {
          "name": "Gets a structured representation of the struct in the request.",
          "params": [
            {
              "name": "package",
              "value": "0x46c25c211cb35c05d801c769b78770474957b37379c527753c5c8ab783f697e7"
            },
            {
              "name": "module_name",
              "value": "module"
            },
            {
              "name": "struct_name",
              "value": "StructName"
            }
          ],
          "result": {
            "name": "Result",
            "value": {
              "abilities": {
                "abilities": [
                  "Store",
                  "Key"
                ]
              },
              "typeParameters": [],
              "fields": []
            }
          }
        }
      ]
    },
    {
      "name": "sui_getObject",
      "tags": [
        {
          "name": "Read API"
        }
      ],
      "description": "Return the object information for a specified object",
      "params": [
        {
          "name": "object_id",
          "description": "the ID of the queried object",
          "required": true,
          "schema": {
            "$ref": "#/components/schemas/ObjectID"
          }
        },
        {
          "name": "options",
          "description": "options for specifying the content to be returned",
          "schema": {
            "$ref": "#/components/schemas/ObjectDataOptions"
          }
        }
      ],
      "result": {
        "name": "SuiObjectResponse",
        "required": true,
        "schema": {
          "$ref": "#/components/schemas/SuiObjectResponse"
        }
      },
      "examples": [
        {
          "name": "Gets Object data for the ID in the request.",
          "params": [
            {
              "name": "object_id",
              "value": "0x53e4567ccafa5f36ce84c80aa8bc9be64e0d5ae796884274aef3005ae6733809"
            },
            {
              "name": "options",
              "value": {
                "showType": true,
                "showOwner": true,
                "showPreviousTransaction": true,
                "showDisplay": false,
                "showContent": true,
                "showBcs": false,
                "showStorageRebate": true
              }
            }
          ],
          "result": {
            "name": "Result",
            "value": {
              "data": {
                "objectId": "0x53e4567ccafa5f36ce84c80aa8bc9be64e0d5ae796884274aef3005ae6733809",
                "version": "1",
                "digest": "33K5ZXJ3RyubvYaHuEnQ1QXmmbhgtrFwp199dnEbL4n7",
                "type": "0x2::coin::Coin<0x2::sui::SUI>",
                "owner": {
                  "AddressOwner": "0xc8ec1d5b84dd6289e193b9f88de4a994358c9f856135236c3e75a925e1c77ac3"
                },
                "previousTransaction": "5PLgmQye6rraDYqpV3npV6H1cUXoJZgJh1dPCyRa3WCv",
                "storageRebate": "100",
                "content": {
                  "dataType": "moveObject",
                  "type": "0x2::coin::Coin<0x2::sui::SUI>",
                  "hasPublicTransfer": true,
                  "fields": {
                    "balance": "100000000",
                    "id": {
                      "id": "0x53e4567ccafa5f36ce84c80aa8bc9be64e0d5ae796884274aef3005ae6733809"
                    }
                  }
                }
              }
            }
          }
        }
      ]
    },
    {
      "name": "sui_getProtocolConfig",
      "tags": [
        {
          "name": "Read API"
        }
      ],
      "description": "Return the protocol config table for the given version number. If the version number is not specified, If none is specified, the node uses the version of the latest epoch it has processed.",
      "params": [
        {
          "name": "version",
          "description": "An optional protocol version specifier. If omitted, the latest protocol config table for the node will be returned.",
          "schema": {
            "$ref": "#/components/schemas/BigInt_for_uint64"
          }
        }
      ],
      "result": {
        "name": "ProtocolConfigResponse",
        "required": true,
        "schema": {
          "$ref": "#/components/schemas/ProtocolConfig"
        }
      },
      "examples": [
        {
          "name": "Returns the protocol config for the given protocol version. If none is specified, the node uses the version of the latest epoch it has processed",
          "params": [
            {
              "name": "version",
              "value": 6
            }
          ],
          "result": {
            "name": "Result",
            "value": {
              "minSupportedProtocolVersion": "1",
              "maxSupportedProtocolVersion": "11",
              "protocolVersion": "6",
              "featureFlags": {
                "advance_epoch_start_time_in_safe_mode": true,
                "advance_to_highest_supported_protocol_version": false,
                "ban_entry_init": false,
                "commit_root_state_digest": false,
                "consensus_order_end_of_epoch_last": true,
                "disable_invariant_violation_check_in_swap_loc": false,
                "disallow_adding_abilities_on_upgrade": false,
                "disallow_change_struct_type_params_on_upgrade": false,
                "loaded_child_objects_fixed": true,
                "missing_type_is_compatibility_error": true,
                "no_extraneous_module_bytes": false,
                "package_digest_hash_module": false,
                "package_upgrades": true,
                "scoring_decision_with_validity_cutoff": true
              },
              "attributes": {
                "address_from_bytes_cost_base": {
                  "u64": "52"
                },
                "address_from_u256_cost_base": {
                  "u64": "52"
                },
                "address_to_u256_cost_base": {
                  "u64": "52"
                },
                "base_tx_cost_fixed": {
                  "u64": "2000"
                },
                "base_tx_cost_per_byte": {
                  "u64": "0"
                },
                "bls12381_bls12381_min_pk_verify_cost_base": {
                  "u64": "52"
                },
                "bls12381_bls12381_min_pk_verify_msg_cost_per_block": {
                  "u64": "2"
                },
                "bls12381_bls12381_min_pk_verify_msg_cost_per_byte": {
                  "u64": "2"
                },
                "bls12381_bls12381_min_sig_verify_cost_base": {
                  "u64": "52"
                },
                "bls12381_bls12381_min_sig_verify_msg_cost_per_block": {
                  "u64": "2"
                },
                "bls12381_bls12381_min_sig_verify_msg_cost_per_byte": {
                  "u64": "2"
                },
                "buffer_stake_for_protocol_upgrade_bps": {
                  "u64": "5000"
                },
                "crypto_invalid_arguments_cost": {
                  "u64": "100"
                },
                "dynamic_field_add_child_object_cost_base": {
                  "u64": "100"
                },
                "dynamic_field_add_child_object_struct_tag_cost_per_byte": {
                  "u64": "10"
                },
                "dynamic_field_add_child_object_type_cost_per_byte": {
                  "u64": "10"
                },
                "dynamic_field_add_child_object_value_cost_per_byte": {
                  "u64": "10"
                },
                "dynamic_field_borrow_child_object_child_ref_cost_per_byte": {
                  "u64": "10"
                },
                "dynamic_field_borrow_child_object_cost_base": {
                  "u64": "100"
                },
                "dynamic_field_borrow_child_object_type_cost_per_byte": {
                  "u64": "10"
                },
                "dynamic_field_has_child_object_cost_base": {
                  "u64": "100"
                },
                "dynamic_field_has_child_object_with_ty_cost_base": {
                  "u64": "100"
                },
                "dynamic_field_has_child_object_with_ty_type_cost_per_byte": {
                  "u64": "2"
                },
                "dynamic_field_has_child_object_with_ty_type_tag_cost_per_byte": {
                  "u64": "2"
                },
                "dynamic_field_hash_type_and_key_cost_base": {
                  "u64": "100"
                },
                "dynamic_field_hash_type_and_key_type_cost_per_byte": {
                  "u64": "2"
                },
                "dynamic_field_hash_type_and_key_type_tag_cost_per_byte": {
                  "u64": "2"
                },
                "dynamic_field_hash_type_and_key_value_cost_per_byte": {
                  "u64": "2"
                },
                "dynamic_field_remove_child_object_child_cost_per_byte": {
                  "u64": "2"
                },
                "dynamic_field_remove_child_object_cost_base": {
                  "u64": "100"
                },
                "dynamic_field_remove_child_object_type_cost_per_byte": {
                  "u64": "2"
                },
                "ecdsa_k1_decompress_pubkey_cost_base": {
                  "u64": "52"
                },
                "ecdsa_k1_ecrecover_keccak256_cost_base": {
                  "u64": "52"
                },
                "ecdsa_k1_ecrecover_keccak256_msg_cost_per_block": {
                  "u64": "2"
                },
                "ecdsa_k1_ecrecover_keccak256_msg_cost_per_byte": {
                  "u64": "2"
                },
                "ecdsa_k1_ecrecover_sha256_cost_base": {
                  "u64": "52"
                },
                "ecdsa_k1_ecrecover_sha256_msg_cost_per_block": {
                  "u64": "2"
                },
                "ecdsa_k1_ecrecover_sha256_msg_cost_per_byte": {
                  "u64": "2"
                },
                "ecdsa_k1_secp256k1_verify_keccak256_cost_base": {
                  "u64": "52"
                },
                "ecdsa_k1_secp256k1_verify_keccak256_msg_cost_per_block": {
                  "u64": "2"
                },
                "ecdsa_k1_secp256k1_verify_keccak256_msg_cost_per_byte": {
                  "u64": "2"
                },
                "ecdsa_k1_secp256k1_verify_sha256_cost_base": {
                  "u64": "52"
                },
                "ecdsa_k1_secp256k1_verify_sha256_msg_cost_per_block": {
                  "u64": "2"
                },
                "ecdsa_k1_secp256k1_verify_sha256_msg_cost_per_byte": {
                  "u64": "2"
                },
                "ecdsa_r1_ecrecover_keccak256_cost_base": {
                  "u64": "52"
                },
                "ecdsa_r1_ecrecover_keccak256_msg_cost_per_block": {
                  "u64": "2"
                },
                "ecdsa_r1_ecrecover_keccak256_msg_cost_per_byte": {
                  "u64": "2"
                },
                "ecdsa_r1_ecrecover_sha256_cost_base": {
                  "u64": "52"
                },
                "ecdsa_r1_ecrecover_sha256_msg_cost_per_block": {
                  "u64": "2"
                },
                "ecdsa_r1_ecrecover_sha256_msg_cost_per_byte": {
                  "u64": "2"
                },
                "ecdsa_r1_secp256r1_verify_keccak256_cost_base": {
                  "u64": "52"
                },
                "ecdsa_r1_secp256r1_verify_keccak256_msg_cost_per_block": {
                  "u64": "2"
                },
                "ecdsa_r1_secp256r1_verify_keccak256_msg_cost_per_byte": {
                  "u64": "2"
                },
                "ecdsa_r1_secp256r1_verify_sha256_cost_base": {
                  "u64": "52"
                },
                "ecdsa_r1_secp256r1_verify_sha256_msg_cost_per_block": {
                  "u64": "2"
                },
                "ecdsa_r1_secp256r1_verify_sha256_msg_cost_per_byte": {
                  "u64": "2"
                },
                "ecvrf_ecvrf_verify_alpha_string_cost_per_block": {
                  "u64": "2"
                },
                "ecvrf_ecvrf_verify_alpha_string_cost_per_byte": {
                  "u64": "2"
                },
                "ecvrf_ecvrf_verify_cost_base": {
                  "u64": "52"
                },
                "ed25519_ed25519_verify_cost_base": {
                  "u64": "52"
                },
                "ed25519_ed25519_verify_msg_cost_per_block": {
                  "u64": "2"
                },
                "ed25519_ed25519_verify_msg_cost_per_byte": {
                  "u64": "2"
                },
                "event_emit_cost_base": {
                  "u64": "52"
                },
                "event_emit_output_cost_per_byte": {
                  "u64": "10"
                },
                "event_emit_tag_size_derivation_cost_per_byte": {
                  "u64": "5"
                },
                "event_emit_value_size_derivation_cost_per_byte": {
                  "u64": "2"
                },
                "gas_model_version": {
                  "u64": "5"
                },
                "groth16_prepare_verifying_key_bls12381_cost_base": {
                  "u64": "52"
                },
                "groth16_prepare_verifying_key_bn254_cost_base": {
                  "u64": "52"
                },
                "groth16_verify_groth16_proof_internal_bls12381_cost_base": {
                  "u64": "52"
                },
                "groth16_verify_groth16_proof_internal_bls12381_cost_per_public_input": {
                  "u64": "2"
                },
                "groth16_verify_groth16_proof_internal_bn254_cost_base": {
                  "u64": "52"
                },
                "groth16_verify_groth16_proof_internal_bn254_cost_per_public_input": {
                  "u64": "2"
                },
                "groth16_verify_groth16_proof_internal_public_input_cost_per_byte": {
                  "u64": "2"
                },
                "hash_blake2b256_cost_base": {
                  "u64": "52"
                },
                "hash_blake2b256_data_cost_per_block": {
                  "u64": "2"
                },
                "hash_blake2b256_data_cost_per_byte": {
                  "u64": "2"
                },
                "hash_keccak256_cost_base": {
                  "u64": "52"
                },
                "hash_keccak256_data_cost_per_block": {
                  "u64": "2"
                },
                "hash_keccak256_data_cost_per_byte": {
                  "u64": "2"
                },
                "hmac_hmac_sha3_256_cost_base": {
                  "u64": "52"
                },
                "hmac_hmac_sha3_256_input_cost_per_block": {
                  "u64": "2"
                },
                "hmac_hmac_sha3_256_input_cost_per_byte": {
                  "u64": "2"
                },
                "max_arguments": {
                  "u32": "512"
                },
                "max_back_edges_per_function": {
                  "u64": "10000"
                },
                "max_back_edges_per_module": {
                  "u64": "10000"
                },
                "max_basic_blocks": {
                  "u64": "1024"
                },
                "max_checkpoint_size_bytes": {
                  "u64": "31457280"
                },
                "max_dependency_depth": {
                  "u64": "100"
                },
                "max_event_emit_size": {
                  "u64": "256000"
                },
                "max_fields_in_struct": {
                  "u64": "32"
                },
                "max_function_definitions": {
                  "u64": "1000"
                },
                "max_function_parameters": {
                  "u64": "128"
                },
                "max_gas_computation_bucket": {
                  "u64": "5000000"
                },
                "max_gas_payment_objects": {
                  "u32": "256"
                },
                "max_gas_price": {
                  "u64": "100000"
                },
                "max_generic_instantiation_length": {
                  "u64": "32"
                },
                "max_input_objects": {
                  "u64": "2048"
                },
                "max_loop_depth": {
                  "u64": "5"
                },
                "max_meter_ticks_per_module": {
                  "u64": "6000000"
                },
                "max_modules_in_publish": {
                  "u32": "128"
                },
                "max_move_identifier_len": null,
                "max_move_object_size": {
                  "u64": "256000"
                },
                "max_move_package_size": {
                  "u64": "102400"
                },
                "max_move_vector_len": {
                  "u64": "262144"
                },
                "max_num_deleted_move_object_ids": {
                  "u64": "2048"
                },
                "max_num_deleted_move_object_ids_system_tx": {
                  "u64": "32768"
                },
                "max_num_event_emit": {
                  "u64": "256"
                },
                "max_num_new_move_object_ids": {
                  "u64": "2048"
                },
                "max_num_new_move_object_ids_system_tx": {
                  "u64": "32768"
                },
                "max_num_transferred_move_object_ids": {
                  "u64": "2048"
                },
                "max_num_transferred_move_object_ids_system_tx": {
                  "u64": "32768"
                },
                "max_programmable_tx_commands": {
                  "u32": "1024"
                },
                "max_pure_argument_size": {
                  "u32": "16384"
                },
                "max_push_size": {
                  "u64": "10000"
                },
                "max_serialized_tx_effects_size_bytes": {
                  "u64": "524288"
                },
                "max_serialized_tx_effects_size_bytes_system_tx": {
                  "u64": "8388608"
                },
                "max_size_written_objects": {
                  "u64": "5000000"
                },
                "max_size_written_objects_system_tx": {
                  "u64": "50000000"
                },
                "max_struct_definitions": {
                  "u64": "200"
                },
                "max_transactions_per_checkpoint": {
                  "u64": "10000"
                },
                "max_tx_gas": {
                  "u64": "50000000000"
                },
                "max_tx_size_bytes": {
                  "u64": "131072"
                },
                "max_type_argument_depth": {
                  "u32": "16"
                },
                "max_type_arguments": {
                  "u32": "16"
                },
                "max_type_nodes": {
                  "u64": "256"
                },
                "max_value_stack_size": {
                  "u64": "1024"
                },
                "max_verifier_meter_ticks_per_function": {
                  "u64": "6000000"
                },
                "move_binary_format_version": {
                  "u32": "6"
                },
                "obj_access_cost_delete_per_byte": {
                  "u64": "40"
                },
                "obj_access_cost_mutate_per_byte": {
                  "u64": "40"
                },
                "obj_access_cost_read_per_byte": {
                  "u64": "15"
                },
                "obj_access_cost_verify_per_byte": {
                  "u64": "200"
                },
                "obj_data_cost_refundable": {
                  "u64": "100"
                },
                "obj_metadata_cost_non_refundable": {
                  "u64": "50"
                },
                "object_borrow_uid_cost_base": {
                  "u64": "52"
                },
                "object_delete_impl_cost_base": {
                  "u64": "52"
                },
                "object_record_new_uid_cost_base": {
                  "u64": "52"
                },
                "object_runtime_max_num_cached_objects": {
                  "u64": "1000"
                },
                "object_runtime_max_num_cached_objects_system_tx": {
                  "u64": "16000"
                },
                "object_runtime_max_num_store_entries": {
                  "u64": "1000"
                },
                "object_runtime_max_num_store_entries_system_tx": {
                  "u64": "16000"
                },
                "package_publish_cost_fixed": {
                  "u64": "1000"
                },
                "package_publish_cost_per_byte": {
                  "u64": "80"
                },
                "reward_slashing_rate": {
                  "u64": "10000"
                },
                "scoring_decision_cutoff_value": {
                  "f64": "2.5"
                },
                "scoring_decision_mad_divisor": {
                  "f64": "2.3"
                },
                "storage_fund_reinvest_rate": {
                  "u64": "500"
                },
                "storage_gas_price": {
                  "u64": "76"
                },
                "storage_rebate_rate": {
                  "u64": "9900"
                },
                "transfer_freeze_object_cost_base": {
                  "u64": "52"
                },
                "transfer_share_object_cost_base": {
                  "u64": "52"
                },
                "transfer_transfer_internal_cost_base": {
                  "u64": "52"
                },
                "tx_context_derive_id_cost_base": {
                  "u64": "52"
                },
                "types_is_one_time_witness_cost_base": {
                  "u64": "52"
                },
                "types_is_one_time_witness_type_cost_per_byte": {
                  "u64": "2"
                },
                "types_is_one_time_witness_type_tag_cost_per_byte": {
                  "u64": "2"
                },
                "validator_validate_metadata_cost_base": {
                  "u64": "52"
                },
                "validator_validate_metadata_data_cost_per_byte": {
                  "u64": "2"
                }
              }
            }
          }
        }
      ]
    },
    {
      "name": "sui_getTotalTransactionBlocks",
      "tags": [
        {
          "name": "Read API"
        }
      ],
      "description": "Return the total number of transactions known to the server.",
      "params": [],
      "result": {
        "name": "BigInt<u64>",
        "required": true,
        "schema": {
          "$ref": "#/components/schemas/BigInt_for_uint64"
        }
      },
      "examples": [
        {
          "name": "Gets total number of transactions on the network.",
          "params": [],
          "result": {
            "name": "Result",
            "value": "2451485"
          }
        }
      ]
    },
    {
      "name": "sui_getTransactionBlock",
      "tags": [
        {
          "name": "Read API"
        }
      ],
      "description": "Return the transaction response object.",
      "params": [
        {
          "name": "digest",
          "description": "the digest of the queried transaction",
          "required": true,
          "schema": {
            "$ref": "#/components/schemas/TransactionDigest"
          }
        },
        {
          "name": "options",
          "description": "options for specifying the content to be returned",
          "schema": {
            "$ref": "#/components/schemas/TransactionBlockResponseOptions"
          }
        }
      ],
      "result": {
        "name": "SuiTransactionBlockResponse",
        "required": true,
        "schema": {
          "$ref": "#/components/schemas/TransactionBlockResponse"
        }
      },
      "examples": [
        {
          "name": "Returns the transaction response object for specified transaction digest.",
          "params": [
            {
              "name": "digest",
              "value": "oKtFZjL99EZ2K3TLPRarpZN8gz9xReMkiNf4Tjja2no"
            },
            {
              "name": "options",
              "value": {
                "showInput": true,
                "showRawInput": false,
                "showEffects": true,
                "showEvents": true,
                "showObjectChanges": false,
                "showBalanceChanges": false
              }
            }
          ],
          "result": {
            "name": "Result",
            "value": {
              "digest": "oKtFZjL99EZ2K3TLPRarpZN8gz9xReMkiNf4Tjja2no",
              "transaction": {
                "data": {
                  "messageVersion": "v1",
                  "transaction": {
                    "kind": "ProgrammableTransaction",
                    "inputs": [
                      {
                        "type": "pure",
                        "valueType": "address",
                        "value": "0x8196d048b7a6d04c8edc89579d86fd3fc90c52f9a14c6b812b94fe613c5bcebb"
                      },
                      {
                        "type": "object",
                        "objectType": "immOrOwnedObject",
                        "objectId": "0x5eeb1d449e2516166d57d71fdeb154d0dc9ecdb7b30057d0a932684cac352cdc",
                        "version": "2",
                        "digest": "GK4NxEKSrK88XkPNeuBqtJYPmU9yMTWMD7K9TdU4ybKN"
                      }
                    ],
                    "transactions": [
                      {
                        "TransferObjects": [
                          [
                            {
                              "Input": 1
                            }
                          ],
                          {
                            "Input": 0
                          }
                        ]
                      }
                    ]
                  },
                  "sender": "0x82179c57d5895babfb655cd62e8e886a53334b5e7be9be658eb759cc35e3fc66",
                  "gasData": {
                    "payment": [
                      {
                        "objectId": "0x1a3e898029d024eec1d44c6af5e2facded84d03b5373514f16e3d66e00081051",
                        "version": 2,
                        "digest": "7nDZ5J4VyvYGUbX2f6mQdhkr3RFrb3vZqui1ogoyApD9"
                      }
                    ],
                    "owner": "0x82179c57d5895babfb655cd62e8e886a53334b5e7be9be658eb759cc35e3fc66",
                    "price": "10",
                    "budget": "20000000"
                  }
                },
                "txSignatures": [
                  "ABTTP4JUSxqOQTlysdS30HzkMc3DOwJqlBJstqn2EwW0SKtvoGIoxFEbmTqIS+UYSemveVGJ+S6BijQQVS97cwxtCxWrqsEEHAdxoMDwblU5hyWJ8H3zFvk20E2fO5bzHA=="
                ]
              },
              "rawTransaction": "AQAAAAAAAgAggZbQSLem0EyO3IlXnYb9P8kMUvmhTGuBK5T+YTxbzrsBAF7rHUSeJRYWbVfXH96xVNDcns23swBX0KkyaEysNSzcAgAAAAAAAAAg43+UGkUe+CCaD7+/G1SbK7Jrjq7giJUUbfJ7w88mEMEBAQEBAQABAACCF5xX1Ylbq/tlXNYujohqUzNLXnvpvmWOt1nMNeP8ZgEaPomAKdAk7sHUTGr14vrN7YTQO1NzUU8W49ZuAAgQUQIAAAAAAAAAIGS7c6HtWLLBiwy/N3eS4gbmuA1NXupk4ucFY7FYkCbEghecV9WJW6v7ZVzWLo6IalMzS1576b5ljrdZzDXj/GYKAAAAAAAAAAAtMQEAAAAAAAFhABTTP4JUSxqOQTlysdS30HzkMc3DOwJqlBJstqn2EwW0SKtvoGIoxFEbmTqIS+UYSemveVGJ+S6BijQQVS97cwxtCxWrqsEEHAdxoMDwblU5hyWJ8H3zFvk20E2fO5bzHA==",
              "effects": {
                "messageVersion": "v1",
                "status": {
                  "status": "success"
                },
                "executedEpoch": "0",
                "gasUsed": {
                  "computationCost": "100",
                  "storageCost": "100",
                  "storageRebate": "10",
                  "nonRefundableStorageFee": "0"
                },
                "transactionDigest": "6AyFnAuKAKCqm1cD94EyGzBqJCDDJ716ojjmsKF2rqoi",
                "mutated": [
                  {
                    "owner": {
                      "AddressOwner": "0x82179c57d5895babfb655cd62e8e886a53334b5e7be9be658eb759cc35e3fc66"
                    },
                    "reference": {
                      "objectId": "0x1a3e898029d024eec1d44c6af5e2facded84d03b5373514f16e3d66e00081051",
                      "version": 2,
                      "digest": "7nDZ5J4VyvYGUbX2f6mQdhkr3RFrb3vZqui1ogoyApD9"
                    }
                  },
                  {
                    "owner": {
                      "AddressOwner": "0x8196d048b7a6d04c8edc89579d86fd3fc90c52f9a14c6b812b94fe613c5bcebb"
                    },
                    "reference": {
                      "objectId": "0x5eeb1d449e2516166d57d71fdeb154d0dc9ecdb7b30057d0a932684cac352cdc",
                      "version": 2,
                      "digest": "GK4NxEKSrK88XkPNeuBqtJYPmU9yMTWMD7K9TdU4ybKN"
                    }
                  }
                ],
                "gasObject": {
                  "owner": {
                    "ObjectOwner": "0x82179c57d5895babfb655cd62e8e886a53334b5e7be9be658eb759cc35e3fc66"
                  },
                  "reference": {
                    "objectId": "0x1a3e898029d024eec1d44c6af5e2facded84d03b5373514f16e3d66e00081051",
                    "version": 2,
                    "digest": "7nDZ5J4VyvYGUbX2f6mQdhkr3RFrb3vZqui1ogoyApD9"
                  }
                },
                "eventsDigest": "9BQobwxQvJ1JxSXNn8v8htZPTu8FEzJJGgcD4kgLUuMd"
              },
              "objectChanges": [
                {
                  "type": "transferred",
                  "sender": "0x82179c57d5895babfb655cd62e8e886a53334b5e7be9be658eb759cc35e3fc66",
                  "recipient": {
                    "AddressOwner": "0x8196d048b7a6d04c8edc89579d86fd3fc90c52f9a14c6b812b94fe613c5bcebb"
                  },
                  "objectType": "0x2::example::Object",
                  "objectId": "0x5eeb1d449e2516166d57d71fdeb154d0dc9ecdb7b30057d0a932684cac352cdc",
                  "version": "2",
                  "digest": "64UQ3a7m1mjWuzgyGoH8RnMyPGDN4XYTC9dS4qiSfdK4"
                }
              ]
            }
          }
        }
      ]
    },
    {
      "name": "sui_multiGetObjects",
      "tags": [
        {
          "name": "Read API"
        }
      ],
      "description": "Return the object data for a list of objects",
      "params": [
        {
          "name": "object_ids",
          "description": "the IDs of the queried objects",
          "required": true,
          "schema": {
            "type": "array",
            "items": {
              "$ref": "#/components/schemas/ObjectID"
            }
          }
        },
        {
          "name": "options",
          "description": "options for specifying the content to be returned",
          "schema": {
            "$ref": "#/components/schemas/ObjectDataOptions"
          }
        }
      ],
      "result": {
        "name": "Vec<SuiObjectResponse>",
        "required": true,
        "schema": {
          "type": "array",
          "items": {
            "$ref": "#/components/schemas/SuiObjectResponse"
          }
        }
      },
      "examples": [
        {
          "name": "Gets objects by IDs.",
          "params": [
            {
              "name": "object_ids",
              "value": [
                "0xb61439368cd75ebe63d633af32ffb4a022d18b95b4eaa9fd3b22b43f6b2c8e92",
                "0x6ea7bed8f6c3d80f2a595c2305e12dd6d07c3fbbd3ebef7dbcc7b02346cdf056",
                "0x75da5e934f672d3da3e003d989075efaecc79b5cd5df0df2a168259b7115a41c",
                "0x38554a9ff7b4f6b59f9426c321c8013afed093481dd4ef1267c67a8e9a0d074f",
                "0xe74d1b250d5df2cb5170782a8a438fbf681eded4d1e0a2cd7dfb27e784493fb1"
              ]
            },
            {
              "name": "options",
              "value": {
                "showType": true,
                "showOwner": true,
                "showPreviousTransaction": true,
                "showDisplay": false,
                "showContent": true,
                "showBcs": false,
                "showStorageRebate": true
              }
            }
          ],
          "result": {
            "name": "Result",
            "value": [
              {
                "data": {
                  "objectId": "0xb61439368cd75ebe63d633af32ffb4a022d18b95b4eaa9fd3b22b43f6b2c8e92",
                  "version": "1",
                  "digest": "6D2MGzZN1DnALrbg6y9nQWwuipCa6fJERLXAwNGuGtKQ",
                  "type": "0x2::coin::Coin<0x2::sui::SUI>",
                  "owner": {
                    "AddressOwner": "0x090bd6d16522a6fd4fa83ec70a5f197ad656da104dde1de9880be827a1a753e5"
                  },
                  "previousTransaction": "CQN1aMpZRYrVHByFfPFceCXzv5kT7bNM4Uzoe2jbZvM",
                  "storageRebate": "100",
                  "content": {
                    "dataType": "moveObject",
                    "type": "0x2::coin::Coin<0x2::sui::SUI>",
                    "hasPublicTransfer": true,
                    "fields": {
                      "balance": "100000000",
                      "id": {
                        "id": "0xb61439368cd75ebe63d633af32ffb4a022d18b95b4eaa9fd3b22b43f6b2c8e92"
                      }
                    }
                  }
                }
              },
              {
                "data": {
                  "objectId": "0x6ea7bed8f6c3d80f2a595c2305e12dd6d07c3fbbd3ebef7dbcc7b02346cdf056",
                  "version": "1",
                  "digest": "HCvnds5SSF8Tn2kANyZDeAJuKa7bY6mf1ykzD8nQY42b",
                  "type": "0x2::coin::Coin<0x2::sui::SUI>",
                  "owner": {
                    "AddressOwner": "0x74452cc61f316af5d5d7c02b94b02324268500a65bf5fdccb50582333b61721e"
                  },
                  "previousTransaction": "86PvfkkGKweeE3TRmQDL9azrkyU9yqiVcRpWMNsqcWTK",
                  "storageRebate": "100",
                  "content": {
                    "dataType": "moveObject",
                    "type": "0x2::coin::Coin<0x2::sui::SUI>",
                    "hasPublicTransfer": true,
                    "fields": {
                      "balance": "100000000",
                      "id": {
                        "id": "0x6ea7bed8f6c3d80f2a595c2305e12dd6d07c3fbbd3ebef7dbcc7b02346cdf056"
                      }
                    }
                  }
                }
              },
              {
                "data": {
                  "objectId": "0x75da5e934f672d3da3e003d989075efaecc79b5cd5df0df2a168259b7115a41c",
                  "version": "1",
                  "digest": "7AVTCGjWUFNAZYmcxtKQvAWbyzbFVn9cbr1fMvngbs9S",
                  "type": "0x2::coin::Coin<0x2::sui::SUI>",
                  "owner": {
                    "AddressOwner": "0xcc0a372b6fd0026e0c63043492ce4d0c19a63e7f360c51d035a6470f09c8d237"
                  },
                  "previousTransaction": "2YMeG7z6fPbqT6Sk7K4DQ7qqd2zBC1zAn2SuEXq4wJgY",
                  "storageRebate": "100",
                  "content": {
                    "dataType": "moveObject",
                    "type": "0x2::coin::Coin<0x2::sui::SUI>",
                    "hasPublicTransfer": true,
                    "fields": {
                      "balance": "100000000",
                      "id": {
                        "id": "0x75da5e934f672d3da3e003d989075efaecc79b5cd5df0df2a168259b7115a41c"
                      }
                    }
                  }
                }
              },
              {
                "data": {
                  "objectId": "0x38554a9ff7b4f6b59f9426c321c8013afed093481dd4ef1267c67a8e9a0d074f",
                  "version": "1",
                  "digest": "DumsSGokTELtJXW54HKCRLjFKBeHkaySUZ86DDo8QwvR",
                  "type": "0x2::coin::Coin<0x2::sui::SUI>",
                  "owner": {
                    "AddressOwner": "0x90fddb42cd928f74b986c6f539a734f3d7c9a75a9cb227ec315724962ee4193c"
                  },
                  "previousTransaction": "ARhjuTpfA6H8EM8bpBuJ5vFGALmMrMcbSZDiTTF8nxCp",
                  "storageRebate": "100",
                  "content": {
                    "dataType": "moveObject",
                    "type": "0x2::coin::Coin<0x2::sui::SUI>",
                    "hasPublicTransfer": true,
                    "fields": {
                      "balance": "100000000",
                      "id": {
                        "id": "0x38554a9ff7b4f6b59f9426c321c8013afed093481dd4ef1267c67a8e9a0d074f"
                      }
                    }
                  }
                }
              },
              {
                "data": {
                  "objectId": "0xe74d1b250d5df2cb5170782a8a438fbf681eded4d1e0a2cd7dfb27e784493fb1",
                  "version": "1",
                  "digest": "94nQ4Tz4nyqcVJmbLMUShkucx3eVfhLXGTCR4d1KP6gL",
                  "type": "0x2::coin::Coin<0x2::sui::SUI>",
                  "owner": {
                    "AddressOwner": "0xdccde7893a3ac5c67cd2c4e27540b52ee828096b2aa5fe50a7effd8c23976147"
                  },
                  "previousTransaction": "3rqeFGm86S2ZKWXPF2HHP8zdpRRqb7WZLDkquE2KHetA",
                  "storageRebate": "100",
                  "content": {
                    "dataType": "moveObject",
                    "type": "0x2::coin::Coin<0x2::sui::SUI>",
                    "hasPublicTransfer": true,
                    "fields": {
                      "balance": "100000000",
                      "id": {
                        "id": "0xe74d1b250d5df2cb5170782a8a438fbf681eded4d1e0a2cd7dfb27e784493fb1"
                      }
                    }
                  }
                }
              }
            ]
          }
        }
      ]
    },
    {
      "name": "sui_multiGetTransactionBlocks",
      "tags": [
        {
          "name": "Read API"
        }
      ],
      "description": "Returns an ordered list of transaction responses The method will throw an error if the input contains any duplicate or the input size exceeds QUERY_MAX_RESULT_LIMIT",
      "params": [
        {
          "name": "digests",
          "description": "A list of transaction digests.",
          "required": true,
          "schema": {
            "type": "array",
            "items": {
              "$ref": "#/components/schemas/TransactionDigest"
            }
          }
        },
        {
          "name": "options",
          "description": "config options to control which fields to fetch",
          "schema": {
            "$ref": "#/components/schemas/TransactionBlockResponseOptions"
          }
        }
      ],
      "result": {
        "name": "Vec<SuiTransactionBlockResponse>",
        "required": true,
        "schema": {
          "type": "array",
          "items": {
            "$ref": "#/components/schemas/TransactionBlockResponse"
          }
        }
      },
      "examples": [
        {
          "name": "Returns the transaction data for specified digest.",
          "params": [
            {
              "name": "digests",
              "value": [
                "Gd2vRA1pRwWu8j7KQe6fzHS4mMChq1JHJpi9KGnVJMtV",
                "73FjSYzymaz1UWPu4bMW191cyxSxziKXJm2MyTQMjeur",
                "7TxdfBqwTPYgG4hztwiQdeQcdWgeqpZKF7EJpyjDojFd"
              ]
            },
            {
              "name": "options",
              "value": {
                "showInput": true,
                "showRawInput": false,
                "showEffects": true,
                "showEvents": true,
                "showObjectChanges": false,
                "showBalanceChanges": false
              }
            }
          ],
          "result": {
            "name": "Result",
            "value": [
              {
                "digest": "Gd2vRA1pRwWu8j7KQe6fzHS4mMChq1JHJpi9KGnVJMtV",
                "transaction": {
                  "data": {
                    "messageVersion": "v1",
                    "transaction": {
                      "kind": "ProgrammableTransaction",
                      "inputs": [
                        {
                          "type": "pure",
                          "valueType": "address",
                          "value": "0x0ad2c31e8c3681aa4f7d35488cf6bf1135d2fc8703690e085797c3e4f846a282"
                        },
                        {
                          "type": "object",
                          "objectType": "immOrOwnedObject",
                          "objectId": "0x754946e181e00f4341a53b5e895ef8ec3c73d2378a0a11825e232fac1a70e20e",
                          "version": "2",
                          "digest": "21hjAvY5LZAy2dc72b3nPgJTsbmtRYaTfqMn2a2sdnkB"
                        }
                      ],
                      "transactions": [
                        {
                          "TransferObjects": [
                            [
                              {
                                "Input": 1
                              }
                            ],
                            {
                              "Input": 0
                            }
                          ]
                        }
                      ]
                    },
                    "sender": "0x0a3f57ac1ee741463bc97744050f1af4d570d8b8d0f203b67d09cd82fdb21e13",
                    "gasData": {
                      "payment": [
                        {
                          "objectId": "0x146fb1303bd60eb4bea9bd453e50690b423241f0e2e9beabd601bbdabf2828ee",
                          "version": 2,
                          "digest": "BYX5uiUfQkTJrNSnH3mj8Cs8mz1ppQKWBXi4y3Xi6y8D"
                        }
                      ],
                      "owner": "0x0a3f57ac1ee741463bc97744050f1af4d570d8b8d0f203b67d09cd82fdb21e13",
                      "price": "10",
                      "budget": "20000000"
                    }
                  },
                  "txSignatures": [
                    "ABWZkYviOekutE6mrOgoq7d2q5fx3xlmo0qWTyQSa+jDFzePlm+RPZm1zkOedq3TlQcYiMKaw+jqNYIYerHujAg34HWK6fGd/e11nJeO7UMQFVm4jiZjwDYb8XNiqcCJOQ=="
                  ]
                },
                "rawTransaction": "AQAAAAAAAgAgCtLDHow2gapPfTVIjPa/ETXS/IcDaQ4IV5fD5PhGooIBAHVJRuGB4A9DQaU7Xole+Ow8c9I3igoRgl4jL6wacOIOAgAAAAAAAAAgDwm8uJB3PRHBq9cXZ7H2eoBAJneIID85dyL8J2rqpzwBAQEBAQABAAAKP1esHudBRjvJd0QFDxr01XDYuNDyA7Z9Cc2C/bIeEwEUb7EwO9YOtL6pvUU+UGkLQjJB8OLpvqvWAbvavygo7gIAAAAAAAAAIJyn5CJ6Yc/4Uf75+2oIrkRMlvmBAnXWr5c8DQItueIaCj9XrB7nQUY7yXdEBQ8a9NVw2LjQ8gO2fQnNgv2yHhMKAAAAAAAAAAAtMQEAAAAAAAFhABWZkYviOekutE6mrOgoq7d2q5fx3xlmo0qWTyQSa+jDFzePlm+RPZm1zkOedq3TlQcYiMKaw+jqNYIYerHujAg34HWK6fGd/e11nJeO7UMQFVm4jiZjwDYb8XNiqcCJOQ==",
                "effects": {
                  "messageVersion": "v1",
                  "status": {
                    "status": "success"
                  },
                  "executedEpoch": "0",
                  "gasUsed": {
                    "computationCost": "100",
                    "storageCost": "100",
                    "storageRebate": "10",
                    "nonRefundableStorageFee": "0"
                  },
                  "transactionDigest": "CVLsRJgJKde8RVNLtkZCBGWxEmCninDQaBb5V4tz9sZ8",
                  "mutated": [
                    {
                      "owner": {
                        "AddressOwner": "0x0a3f57ac1ee741463bc97744050f1af4d570d8b8d0f203b67d09cd82fdb21e13"
                      },
                      "reference": {
                        "objectId": "0x146fb1303bd60eb4bea9bd453e50690b423241f0e2e9beabd601bbdabf2828ee",
                        "version": 2,
                        "digest": "BYX5uiUfQkTJrNSnH3mj8Cs8mz1ppQKWBXi4y3Xi6y8D"
                      }
                    },
                    {
                      "owner": {
                        "AddressOwner": "0x0ad2c31e8c3681aa4f7d35488cf6bf1135d2fc8703690e085797c3e4f846a282"
                      },
                      "reference": {
                        "objectId": "0x754946e181e00f4341a53b5e895ef8ec3c73d2378a0a11825e232fac1a70e20e",
                        "version": 2,
                        "digest": "21hjAvY5LZAy2dc72b3nPgJTsbmtRYaTfqMn2a2sdnkB"
                      }
                    }
                  ],
                  "gasObject": {
                    "owner": {
                      "ObjectOwner": "0x0a3f57ac1ee741463bc97744050f1af4d570d8b8d0f203b67d09cd82fdb21e13"
                    },
                    "reference": {
                      "objectId": "0x146fb1303bd60eb4bea9bd453e50690b423241f0e2e9beabd601bbdabf2828ee",
                      "version": 2,
                      "digest": "BYX5uiUfQkTJrNSnH3mj8Cs8mz1ppQKWBXi4y3Xi6y8D"
                    }
                  },
                  "eventsDigest": "Hwdei4TM2C5h2gpRiUQfS8roKsKgTUzx883qTuy7ASdt"
                },
                "objectChanges": [
                  {
                    "type": "transferred",
                    "sender": "0x0a3f57ac1ee741463bc97744050f1af4d570d8b8d0f203b67d09cd82fdb21e13",
                    "recipient": {
                      "AddressOwner": "0x0ad2c31e8c3681aa4f7d35488cf6bf1135d2fc8703690e085797c3e4f846a282"
                    },
                    "objectType": "0x2::example::Object",
<<<<<<< HEAD
                    "objectId": "0x6b5ad50597c5faf4842f454b9b09c7524afb8e30e88e2f84077773b9572d766c",
=======
                    "objectId": "0x754946e181e00f4341a53b5e895ef8ec3c73d2378a0a11825e232fac1a70e20e",
>>>>>>> 012dfba4
                    "version": "2",
                    "digest": "zbXdxaWUbmKnKQfLLwiCVYe2nQyreC7JoKHrk8vY9aA"
                  }
                ]
              },
              {
                "digest": "73FjSYzymaz1UWPu4bMW191cyxSxziKXJm2MyTQMjeur",
                "transaction": {
                  "data": {
                    "messageVersion": "v1",
                    "transaction": {
                      "kind": "ProgrammableTransaction",
                      "inputs": [
                        {
                          "type": "pure",
                          "valueType": "address",
                          "value": "0x2e84e81f871c47c3149e27b12500da884afdf5c30b19c017a0d10388c28ddd59"
                        },
                        {
                          "type": "object",
                          "objectType": "immOrOwnedObject",
                          "objectId": "0x77a58e206acd19639c875a4fbecf3342b825c8384300ac7e3badc820a75b5742",
                          "version": "2",
                          "digest": "6ozDx8La5rgu5zSoxaMseRjcX169ZBEjSyQeD2RGoa44"
                        }
                      ],
                      "transactions": [
                        {
                          "TransferObjects": [
                            [
                              {
                                "Input": 1
                              }
                            ],
                            {
                              "Input": 0
                            }
                          ]
                        }
                      ]
                    },
                    "sender": "0x028d636e74862991ed521dcc9c6cb7ab860b449e3f4f7b8520b582325bcda4f6",
                    "gasData": {
                      "payment": [
                        {
                          "objectId": "0x24b920aa9b005093b820df24ef8b43715499f4fff4e056c0cd5cd8024b4b39a7",
                          "version": 2,
                          "digest": "J9ifwZ2hbL5Tg7fbbta3CXybtaabdaN8BmKudP7R8sBU"
                        }
                      ],
                      "owner": "0x028d636e74862991ed521dcc9c6cb7ab860b449e3f4f7b8520b582325bcda4f6",
                      "price": "10",
                      "budget": "20000000"
                    }
                  },
                  "txSignatures": [
                    "ANFMDxz+6lExShcHA/qG/j2jZk6y9+5k65x6u8JGJP/dyxkfrihDdFxtOt3fvaoJ/OvEZ4eo123n/momyGQuFgahtxyxD8zwVSmWjSVhhtf+UKhpW2mTgOA1Wn2xxsedmg=="
                  ]
                },
                "rawTransaction": "AQAAAAAAAgAgLoToH4ccR8MUniexJQDaiEr99cMLGcAXoNEDiMKN3VkBAHeljiBqzRljnIdaT77PM0K4Jcg4QwCsfjutyCCnW1dCAgAAAAAAAAAgVlPau21sld3X01pC0x86m+u7aD22booGcGhVRnLhN7UBAQEBAQABAAACjWNudIYpke1SHcycbLerhgtEnj9Pe4UgtYIyW82k9gEkuSCqmwBQk7gg3yTvi0NxVJn0//TgVsDNXNgCS0s5pwIAAAAAAAAAIP7ScTSwc9qGOEVBETllGTeeiIyDq68OYAUEeeRW/wE/Ao1jbnSGKZHtUh3MnGy3q4YLRJ4/T3uFILWCMlvNpPYKAAAAAAAAAAAtMQEAAAAAAAFhANFMDxz+6lExShcHA/qG/j2jZk6y9+5k65x6u8JGJP/dyxkfrihDdFxtOt3fvaoJ/OvEZ4eo123n/momyGQuFgahtxyxD8zwVSmWjSVhhtf+UKhpW2mTgOA1Wn2xxsedmg==",
                "effects": {
                  "messageVersion": "v1",
                  "status": {
                    "status": "success"
                  },
                  "executedEpoch": "0",
                  "gasUsed": {
                    "computationCost": "100",
                    "storageCost": "100",
                    "storageRebate": "10",
                    "nonRefundableStorageFee": "0"
                  },
                  "transactionDigest": "6gAPDZyrAYmnm5zGDhc3LF3Ae2PT6ABP6xSC1dfRRoXp",
                  "mutated": [
                    {
                      "owner": {
                        "AddressOwner": "0x028d636e74862991ed521dcc9c6cb7ab860b449e3f4f7b8520b582325bcda4f6"
                      },
                      "reference": {
                        "objectId": "0x24b920aa9b005093b820df24ef8b43715499f4fff4e056c0cd5cd8024b4b39a7",
                        "version": 2,
                        "digest": "J9ifwZ2hbL5Tg7fbbta3CXybtaabdaN8BmKudP7R8sBU"
                      }
                    },
                    {
                      "owner": {
                        "AddressOwner": "0x2e84e81f871c47c3149e27b12500da884afdf5c30b19c017a0d10388c28ddd59"
                      },
                      "reference": {
                        "objectId": "0x77a58e206acd19639c875a4fbecf3342b825c8384300ac7e3badc820a75b5742",
                        "version": 2,
                        "digest": "6ozDx8La5rgu5zSoxaMseRjcX169ZBEjSyQeD2RGoa44"
                      }
                    }
                  ],
                  "gasObject": {
                    "owner": {
                      "ObjectOwner": "0x028d636e74862991ed521dcc9c6cb7ab860b449e3f4f7b8520b582325bcda4f6"
                    },
                    "reference": {
                      "objectId": "0x24b920aa9b005093b820df24ef8b43715499f4fff4e056c0cd5cd8024b4b39a7",
                      "version": 2,
                      "digest": "J9ifwZ2hbL5Tg7fbbta3CXybtaabdaN8BmKudP7R8sBU"
                    }
                  },
                  "eventsDigest": "8ju2GtaGc2UB3vFu9Pmjwze8LcUh37izem5NsGcstgtx"
                },
                "objectChanges": [
                  {
                    "type": "transferred",
                    "sender": "0x028d636e74862991ed521dcc9c6cb7ab860b449e3f4f7b8520b582325bcda4f6",
                    "recipient": {
                      "AddressOwner": "0x2e84e81f871c47c3149e27b12500da884afdf5c30b19c017a0d10388c28ddd59"
                    },
                    "objectType": "0x2::example::Object",
<<<<<<< HEAD
                    "objectId": "0x2209ab55b0202608150d2aaba7d0b2cc03df659954b577bd64996511a63b3292",
=======
                    "objectId": "0x77a58e206acd19639c875a4fbecf3342b825c8384300ac7e3badc820a75b5742",
>>>>>>> 012dfba4
                    "version": "2",
                    "digest": "kLukTF3HAHvTW17s8ZHtVKZyWf4bSJb7SjZ5HuNeELk"
                  }
                ]
              },
              {
                "digest": "7TxdfBqwTPYgG4hztwiQdeQcdWgeqpZKF7EJpyjDojFd",
                "transaction": {
                  "data": {
                    "messageVersion": "v1",
                    "transaction": {
                      "kind": "ProgrammableTransaction",
                      "inputs": [
                        {
                          "type": "pure",
                          "valueType": "address",
                          "value": "0xdcc85bada4a729d650f7762226432129780927838b06db0346808ffb0676099d"
                        },
                        {
                          "type": "object",
                          "objectType": "immOrOwnedObject",
                          "objectId": "0xe0408b31759f57b69c52e09410a66f9a23c34be9913b6697a5e83e02e2a0fc74",
                          "version": "2",
                          "digest": "GP1ZYjdAR42yCiTAvnQgqPtc5bG9i7BzetfWeAo6ewgN"
                        }
                      ],
                      "transactions": [
                        {
                          "TransferObjects": [
                            [
                              {
                                "Input": 1
                              }
                            ],
                            {
                              "Input": 0
                            }
                          ]
                        }
                      ]
                    },
                    "sender": "0xb30fdd73db52c4eb06754bdb50fec3ea0e19a7851f2383d764fcb3d6eb7f8c82",
                    "gasData": {
                      "payment": [
                        {
                          "objectId": "0x7057ba0901e4d9b1e04de75ea2699a4413215612581eba57ebe7e594b809ccce",
                          "version": 2,
                          "digest": "Gtv38WbTUCw2KoAv9S5db8oTXn8ZdgkX7gGCrfU3Zvms"
                        }
                      ],
                      "owner": "0xb30fdd73db52c4eb06754bdb50fec3ea0e19a7851f2383d764fcb3d6eb7f8c82",
                      "price": "10",
                      "budget": "20000000"
                    }
                  },
                  "txSignatures": [
                    "AKM1jt3XaQUsZ9Pe77tb2tGgmJvI8GLE2P3kdaQ1I4oglYnu9TrBds27Zbm0KP0tayMvhoDRBQc2a3mdbfPsVA/WnfBR88qs+c/GcHXhsNtHEECK8vIjfFKQvXV+9IXwAw=="
                  ]
                },
                "rawTransaction": "AQAAAAAAAgAg3MhbraSnKdZQ93YiJkMhKXgJJ4OLBtsDRoCP+wZ2CZ0BAOBAizF1n1e2nFLglBCmb5ojw0vpkTtml6XoPgLioPx0AgAAAAAAAAAg5IK3WMI5kDnbvt1dskOF6TTWgrL9ZzRGkavQ78dxlBsBAQEBAQABAACzD91z21LE6wZ1S9tQ/sPqDhmnhR8jg9dk/LPW63+MggFwV7oJAeTZseBN516iaZpEEyFWElgeulfr5+WUuAnMzgIAAAAAAAAAIOwr5NrG/2lF1Js+zAQ9BJYR9s/RC8pNUX6UUq1Uhtaesw/dc9tSxOsGdUvbUP7D6g4Zp4UfI4PXZPyz1ut/jIIKAAAAAAAAAAAtMQEAAAAAAAFhAKM1jt3XaQUsZ9Pe77tb2tGgmJvI8GLE2P3kdaQ1I4oglYnu9TrBds27Zbm0KP0tayMvhoDRBQc2a3mdbfPsVA/WnfBR88qs+c/GcHXhsNtHEECK8vIjfFKQvXV+9IXwAw==",
                "effects": {
                  "messageVersion": "v1",
                  "status": {
                    "status": "success"
                  },
                  "executedEpoch": "0",
                  "gasUsed": {
                    "computationCost": "100",
                    "storageCost": "100",
                    "storageRebate": "10",
                    "nonRefundableStorageFee": "0"
                  },
                  "transactionDigest": "F2iA4tJuSYJhXArnKAhrUJVAvNdTuvA8VMj9zXj6PNDe",
                  "mutated": [
                    {
                      "owner": {
                        "AddressOwner": "0xb30fdd73db52c4eb06754bdb50fec3ea0e19a7851f2383d764fcb3d6eb7f8c82"
                      },
                      "reference": {
                        "objectId": "0x7057ba0901e4d9b1e04de75ea2699a4413215612581eba57ebe7e594b809ccce",
                        "version": 2,
                        "digest": "Gtv38WbTUCw2KoAv9S5db8oTXn8ZdgkX7gGCrfU3Zvms"
                      }
                    },
                    {
                      "owner": {
                        "AddressOwner": "0xdcc85bada4a729d650f7762226432129780927838b06db0346808ffb0676099d"
                      },
                      "reference": {
                        "objectId": "0xe0408b31759f57b69c52e09410a66f9a23c34be9913b6697a5e83e02e2a0fc74",
                        "version": 2,
                        "digest": "GP1ZYjdAR42yCiTAvnQgqPtc5bG9i7BzetfWeAo6ewgN"
                      }
                    }
                  ],
                  "gasObject": {
                    "owner": {
                      "ObjectOwner": "0xb30fdd73db52c4eb06754bdb50fec3ea0e19a7851f2383d764fcb3d6eb7f8c82"
                    },
                    "reference": {
                      "objectId": "0x7057ba0901e4d9b1e04de75ea2699a4413215612581eba57ebe7e594b809ccce",
                      "version": 2,
                      "digest": "Gtv38WbTUCw2KoAv9S5db8oTXn8ZdgkX7gGCrfU3Zvms"
                    }
                  },
                  "eventsDigest": "HQh9RPyW3hh7X3GYRXPvAQ2k7VmYWKKrZ5cMcvPypu3v"
                },
                "objectChanges": [
                  {
                    "type": "transferred",
                    "sender": "0xb30fdd73db52c4eb06754bdb50fec3ea0e19a7851f2383d764fcb3d6eb7f8c82",
                    "recipient": {
                      "AddressOwner": "0xdcc85bada4a729d650f7762226432129780927838b06db0346808ffb0676099d"
                    },
                    "objectType": "0x2::example::Object",
<<<<<<< HEAD
                    "objectId": "0xa7b675e9b2f5749415c55996bb9d64a48cf227cd51ebf714d6a33167f44e88d3",
=======
                    "objectId": "0xe0408b31759f57b69c52e09410a66f9a23c34be9913b6697a5e83e02e2a0fc74",
>>>>>>> 012dfba4
                    "version": "2",
                    "digest": "Azr7oPHAo6LZ9iPfHYjguY2BoVTZ9zwVArvUEJSwXKWW"
                  }
                ]
              }
            ]
          }
        }
      ]
    },
    {
      "name": "sui_tryGetPastObject",
      "tags": [
        {
          "name": "Read API"
        }
      ],
      "description": "Note there is no software-level guarantee/SLA that objects with past versions can be retrieved by this API, even if the object and version exists/existed. The result may vary across nodes depending on their pruning policies. Return the object information for a specified version",
      "params": [
        {
          "name": "object_id",
          "description": "the ID of the queried object",
          "required": true,
          "schema": {
            "$ref": "#/components/schemas/ObjectID"
          }
        },
        {
          "name": "version",
          "description": "the version of the queried object. If None, default to the latest known version",
          "required": true,
          "schema": {
            "$ref": "#/components/schemas/SequenceNumber"
          }
        },
        {
          "name": "options",
          "description": "options for specifying the content to be returned",
          "schema": {
            "$ref": "#/components/schemas/ObjectDataOptions"
          }
        }
      ],
      "result": {
        "name": "SuiPastObjectResponse",
        "required": true,
        "schema": {
          "$ref": "#/components/schemas/ObjectRead"
        }
      },
      "examples": [
        {
          "name": "Gets Past Object data.",
          "params": [
            {
              "name": "object_id",
              "value": "0x11af4b844ff94b3fbef6e36b518da3ad4c5856fa686464524a876b463d129760"
            },
            {
              "name": "version",
              "value": 4
            },
            {
              "name": "options",
              "value": {
                "showType": true,
                "showOwner": true,
                "showPreviousTransaction": true,
                "showDisplay": false,
                "showContent": true,
                "showBcs": false,
                "showStorageRebate": true
              }
            }
          ],
          "result": {
            "name": "Result",
            "value": {
              "status": "VersionFound",
              "details": {
                "objectId": "0x11af4b844ff94b3fbef6e36b518da3ad4c5856fa686464524a876b463d129760",
                "version": "4",
                "digest": "5VPAwDXy3BL72ehFc7gSJoz27ahMd6spUg5YwYc4ibcv",
                "type": "0x2::coin::Coin<0x2::sui::SUI>",
                "owner": {
                  "AddressOwner": "0x3568c40e814d9d5396d23087a0fd641e91e0e00df6c012cded9ef9ba5e5bf042"
                },
                "previousTransaction": "5jQByoouHBwaico5pQB73GdbzerC2StjTiHh5garBjiV",
                "storageRebate": "100",
                "content": {
                  "dataType": "moveObject",
                  "type": "0x2::coin::Coin<0x2::sui::SUI>",
                  "hasPublicTransfer": true,
                  "fields": {
                    "balance": "10000",
                    "id": {
                      "id": "0x11af4b844ff94b3fbef6e36b518da3ad4c5856fa686464524a876b463d129760"
                    }
                  }
                }
              }
            }
          }
        }
      ]
    },
    {
      "name": "sui_tryMultiGetPastObjects",
      "tags": [
        {
          "name": "Read API"
        }
      ],
      "description": "Note there is no software-level guarantee/SLA that objects with past versions can be retrieved by this API, even if the object and version exists/existed. The result may vary across nodes depending on their pruning policies. Return the object information for a specified version",
      "params": [
        {
          "name": "past_objects",
          "description": "a vector of object and versions to be queried",
          "required": true,
          "schema": {
            "type": "array",
            "items": {
              "$ref": "#/components/schemas/GetPastObjectRequest"
            }
          }
        },
        {
          "name": "options",
          "description": "options for specifying the content to be returned",
          "schema": {
            "$ref": "#/components/schemas/ObjectDataOptions"
          }
        }
      ],
      "result": {
        "name": "Vec<SuiPastObjectResponse>",
        "required": true,
        "schema": {
          "type": "array",
          "items": {
            "$ref": "#/components/schemas/ObjectRead"
          }
        }
      }
    },
    {
      "name": "suix_getAllBalances",
      "tags": [
        {
          "name": "Coin Query API"
        }
      ],
      "description": "Return the total coin balance for all coin type, owned by the address owner.",
      "params": [
        {
          "name": "owner",
          "description": "the owner's Sui address",
          "required": true,
          "schema": {
            "$ref": "#/components/schemas/SuiAddress"
          }
        }
      ],
      "result": {
        "name": "Vec<Balance>",
        "required": true,
        "schema": {
          "type": "array",
          "items": {
            "$ref": "#/components/schemas/Balance"
          }
        }
      },
      "examples": [
        {
          "name": "Gets all balances for the address in the request.",
          "params": [
            {
              "name": "owner",
              "value": "0x94f1a597b4e8f709a396f7f6b1482bdcd65a673d111e49286c527fab7c2d0961"
            }
          ],
          "result": {
            "name": "Result",
            "value": [
              {
                "coinType": "0x2::sui::SUI",
                "coinObjectCount": 15,
                "totalBalance": "3000000000",
                "lockedBalance": {}
              }
            ]
          }
        }
      ]
    },
    {
      "name": "suix_getAllCoins",
      "tags": [
        {
          "name": "Coin Query API"
        }
      ],
      "description": "Return all Coin objects owned by an address.",
      "params": [
        {
          "name": "owner",
          "description": "the owner's Sui address",
          "required": true,
          "schema": {
            "$ref": "#/components/schemas/SuiAddress"
          }
        },
        {
          "name": "cursor",
          "description": "optional paging cursor",
          "schema": {
            "$ref": "#/components/schemas/ObjectID"
          }
        },
        {
          "name": "limit",
          "description": "maximum number of items per page",
          "schema": {
            "type": "integer",
            "format": "uint",
            "minimum": 0.0
          }
        }
      ],
      "result": {
        "name": "CoinPage",
        "required": true,
        "schema": {
          "$ref": "#/components/schemas/Page_for_Coin_and_ObjectID"
        }
      },
      "examples": [
        {
          "name": "Gets all coins for the address in the request body. Begin listing the coins that are after the provided `cursor` value and return only the `limit` amount of results per page.",
          "params": [
            {
              "name": "owner",
              "value": "0x41f5975e3c6bd5c95f041a8493ad7e9934be26e69152d2c2e86d8a9bdbd242b3"
            },
            {
              "name": "cursor",
              "value": "0x2564cd31a71cf9833609b111436d8f0f47b7f8b9927ec3f8975a1dcbf9b25564"
            },
            {
              "name": "limit",
              "value": 3
            }
          ],
          "result": {
            "name": "Result",
            "value": {
              "data": [
                {
                  "coinType": "0x2::sui::SUI",
                  "coinObjectId": "0x91825debff541cf4e08b5c5f7296ff9840e6f0b185af93984cde8cf3870302c0",
                  "version": "103626",
                  "digest": "7dp5WtTmtGp83EXYYFMzjBJRFeSgR67AzqMETLrfgeFx",
                  "balance": "200000000",
                  "previousTransaction": "9WfFUVhjbbh4tWkyUse1QxzbKX952cyXScH7xJNPB2vQ"
                },
                {
                  "coinType": "0x2::sui::SUI",
                  "coinObjectId": "0x48a53f22e2e901ea2a5bf44fdd5bb94a1d83b6efc4dd779f0890ca3b1f6ba997",
                  "version": "103626",
                  "digest": "9xLdMXezY8d1yRA2TtN6pYjapyy2EVKHWNriGPFGCFvd",
                  "balance": "200000000",
                  "previousTransaction": "Byq9SyV7x6fvzaf88YRA9JM8vLbVLJAqUX8pESDmKcgw"
                },
                {
                  "coinType": "0x2::sui::SUI",
                  "coinObjectId": "0x6867fcc63161269c5c0c73b02229486bbaff319209dfb8299ced3b8609037997",
                  "version": "103626",
                  "digest": "5xexWFq6QpGHBQyC9P2cbAJXq9qm2EjzfuRM9NwS1uyG",
                  "balance": "200000000",
                  "previousTransaction": "CEjwHmo98nAiYhSMfKoSDvUMtfKJ6ge6Uj4wKotK4MPZ"
                }
              ],
              "nextCursor": "0x861c5e055605b2bb1199faf653a8771e448930bc95a0369fad43a9870a2e5878",
              "hasNextPage": true
            }
          }
        }
      ]
    },
    {
      "name": "suix_getBalance",
      "tags": [
        {
          "name": "Coin Query API"
        }
      ],
      "description": "Return the total coin balance for one coin type, owned by the address owner.",
      "params": [
        {
          "name": "owner",
          "description": "the owner's Sui address",
          "required": true,
          "schema": {
            "$ref": "#/components/schemas/SuiAddress"
          }
        },
        {
          "name": "coin_type",
          "description": "optional type names for the coin (e.g., 0x168da5bf1f48dafc111b0a488fa454aca95e0b5e::usdc::USDC), default to 0x2::sui::SUI if not specified.",
          "schema": {
            "type": "string"
          }
        }
      ],
      "result": {
        "name": "Balance",
        "required": true,
        "schema": {
          "$ref": "#/components/schemas/Balance"
        }
      },
      "examples": [
        {
          "name": "Gets the balance of the specified type of coin for the address in the request.",
          "params": [
            {
              "name": "owner",
              "value": "0x51ceab2edc89f74730e683ebee65578cb3bc9237ba6fca019438a9737cf156ae"
            },
            {
              "name": "coin_type",
              "value": "0x168da5bf1f48dafc111b0a488fa454aca95e0b5e::usdc::USDC"
            }
          ],
          "result": {
            "name": "Result",
            "value": {
              "coinType": "0x168da5bf1f48dafc111b0a488fa454aca95e0b5e::usdc::USDC",
              "coinObjectCount": 15,
              "totalBalance": "15",
              "lockedBalance": {}
            }
          }
        }
      ]
    },
    {
      "name": "suix_getCoinMetadata",
      "tags": [
        {
          "name": "Coin Query API"
        }
      ],
      "description": "Return metadata(e.g., symbol, decimals) for a coin",
      "params": [
        {
          "name": "coin_type",
          "description": "type name for the coin (e.g., 0x168da5bf1f48dafc111b0a488fa454aca95e0b5e::usdc::USDC)",
          "required": true,
          "schema": {
            "type": "string"
          }
        }
      ],
      "result": {
        "name": "SuiCoinMetadata",
        "schema": {
          "$ref": "#/components/schemas/SuiCoinMetadata"
        }
      },
      "examples": [
        {
          "name": "Gets the metadata for the coin type in the request.",
          "params": [
            {
              "name": "coin_type",
              "value": "0x168da5bf1f48dafc111b0a488fa454aca95e0b5e::usdc::USDC"
            }
          ],
          "result": {
            "name": "Result",
            "value": {
              "id": {
                "id": "0x6d907beaa3a49db57bdfdb3557e6d405cbf01c293a53e01457d65e92b5d8dd68"
              },
              "decimals": 9,
              "name": "Usdc",
              "symbol": "USDC",
              "description": "Stable coin.",
              "icon_url": null
            }
          }
        }
      ]
    },
    {
      "name": "suix_getCoins",
      "tags": [
        {
          "name": "Coin Query API"
        }
      ],
      "description": "Return all Coin<`coin_type`> objects owned by an address.",
      "params": [
        {
          "name": "owner",
          "description": "the owner's Sui address",
          "required": true,
          "schema": {
            "$ref": "#/components/schemas/SuiAddress"
          }
        },
        {
          "name": "coin_type",
          "description": "optional type name for the coin (e.g., 0x168da5bf1f48dafc111b0a488fa454aca95e0b5e::usdc::USDC), default to 0x2::sui::SUI if not specified.",
          "schema": {
            "type": "string"
          }
        },
        {
          "name": "cursor",
          "description": "optional paging cursor",
          "schema": {
            "$ref": "#/components/schemas/ObjectID"
          }
        },
        {
          "name": "limit",
          "description": "maximum number of items per page",
          "schema": {
            "type": "integer",
            "format": "uint",
            "minimum": 0.0
          }
        }
      ],
      "result": {
        "name": "CoinPage",
        "required": true,
        "schema": {
          "$ref": "#/components/schemas/Page_for_Coin_and_ObjectID"
        }
      },
      "examples": [
        {
          "name": "Gets all SUI coins owned by the address provided. Return a paginated list of `limit` results per page. Similar to `suix_getAllCoins`, but provides a way to filter by coin type.",
          "params": [
            {
              "name": "owner",
              "value": "0xd62ca040aba24f862a763851c54908cd2a0ee7d709c11b93d4a2083747b76856"
            },
            {
              "name": "coin_type",
              "value": "0x2::sui::SUI"
            },
            {
              "name": "cursor",
              "value": "0xe5c651321915b06c81838c2e370109b554a448a78d3a56220f798398dde66eab"
            },
            {
              "name": "limit",
              "value": 3
            }
          ],
          "result": {
            "name": "Result",
            "value": {
              "data": [
                {
                  "coinType": "0x2::sui::SUI",
                  "coinObjectId": "0xa5a8e30db5a798a7354340b6ea78a66f50921841ab5359ec7a3dc01f282420ae",
                  "version": "103626",
                  "digest": "tw5DzJTfdxTn4f3rekFrhN7dQTUezBgsEhycDobTBLb",
                  "balance": "200000000",
                  "previousTransaction": "HSein75AFXgdsnbABWLQ5mvjFmPFWrBFi9CMVsNn7gJr"
                },
                {
                  "coinType": "0x2::sui::SUI",
                  "coinObjectId": "0x47dfa99496428c65b2054ad7db1872b87ff05b1047bb5e3adf5257cceb08ecb4",
                  "version": "103626",
                  "digest": "AfgFe7ZfjJ5dWV6VAy2LbtvBFhcABkvdvwEjLrRcFqtr",
                  "balance": "200000000",
                  "previousTransaction": "5WHnm9jUZEtDvSvsj7HBrP5BoxA3UY6R57qqumXJXboV"
                },
                {
                  "coinType": "0x2::sui::SUI",
                  "coinObjectId": "0xd4f062dbcfc3bf73f5861945592222ff7b090ac21c8a3cf840abdc5b743da778",
                  "version": "103626",
                  "digest": "9er6jxigfuQEKsn9gtPV2oW1zGQRcFtKNijHVe88GUJD",
                  "balance": "200000000",
                  "previousTransaction": "H3gwoKE2FSLx3BwvNTTKqCsNHmg6ARzm345icHhXUAEW"
                }
              ],
              "nextCursor": "0xd4f062dbcfc3bf73f5861945592222ff7b090ac21c8a3cf840abdc5b743da778",
              "hasNextPage": true
            }
          }
        }
      ]
    },
    {
      "name": "suix_getCommitteeInfo",
      "tags": [
        {
          "name": "Governance Read API"
        }
      ],
      "description": "Return the committee information for the asked `epoch`.",
      "params": [
        {
          "name": "epoch",
          "description": "The epoch of interest. If None, default to the latest epoch",
          "schema": {
            "$ref": "#/components/schemas/BigInt_for_uint64"
          }
        }
      ],
      "result": {
        "name": "SuiCommittee",
        "required": true,
        "schema": {
          "$ref": "#/components/schemas/CommitteeInfo"
        }
      },
      "examples": [
        {
          "name": "Gets committee information for epoch 5000.",
          "params": [
            {
              "name": "epoch",
              "value": "5000"
            }
          ],
          "result": {
            "name": "Result",
            "value": {
              "epoch": "5000",
              "validators": [
                [
                  "jc/20VUECmVvSBmxMRG1LFdGqGunLzlfuv4uw4R9HoFA5iSnUf32tfIFC8cgXPnTAATJCwx0Cv/TJs5nPMKyOi0k1T4q/rKG38Zo/UBgCJ1tKxe3md02+Q0zLlSnozjU",
                  "2500"
                ],
                [
                  "mfJe9h+AMrkUY2RgmCxcxvE07x3a52ZX8sv+wev8jQlzdAgN9vzw3Li8Sw2OCvXYDrv/K0xZn1T0LWMS38MUJ2B4wcw0fru+xRmL4lhRPzhrkw0CwnSagD4jMJVevRoQ",
                  "2500"
                ],
                [
                  "rd7vlNiYyI5A297/kcXxBfnPLHR/tvK8N+wD1ske2y4aV4z1RL6LCTHiXyQ9WbDDDZihbOO6HWzx1/UEJpkusK2zE0sFW+gUDS218l+wDYP45CIr8B/WrJOh/0152ljy",
                  "2500"
                ],
                [
                  "s/1e+1yHJAOkrRPxGZUTYG0jNUqEUkmuoVdWTCP/PBXGyeZSty10DoysuTy8wGhrDsDMDBx2C/tCtDZRn8WoBUt2UzqXqfI5h9CX75ax8lJrsgc/oQp3GZQXcjR+8nT0",
                  "2500"
                ]
              ]
            }
          }
        }
      ]
    },
    {
      "name": "suix_getDynamicFieldObject",
      "tags": [
        {
          "name": "Extended API"
        }
      ],
      "description": "Return the dynamic field object information for a specified object",
      "params": [
        {
          "name": "parent_object_id",
          "description": "The ID of the queried parent object",
          "required": true,
          "schema": {
            "$ref": "#/components/schemas/ObjectID"
          }
        },
        {
          "name": "name",
          "description": "The Name of the dynamic field",
          "required": true,
          "schema": {
            "$ref": "#/components/schemas/DynamicFieldName"
          }
        }
      ],
      "result": {
        "name": "SuiObjectResponse",
        "required": true,
        "schema": {
          "$ref": "#/components/schemas/SuiObjectResponse"
        }
      },
      "examples": [
        {
          "name": "Gets the information for the dynamic field the request provides.",
          "params": [
            {
              "name": "parent_object_id",
              "value": "0xc8359b6b5e3bfeab524e5edaad3a204b4053745b2d45d1f00cd8d24e5b697607"
            },
            {
              "name": "name",
              "value": {
                "type": "0x0000000000000000000000000000000000000000000000000000000000000009::test::TestField",
                "value": "some_value"
              }
            }
          ],
          "result": {
            "name": "Result",
            "value": {
              "data": {
                "objectId": "0xc8359b6b5e3bfeab524e5edaad3a204b4053745b2d45d1f00cd8d24e5b697607",
                "version": "1",
                "digest": "2VivvkBoFVwEg8oXq3tK9r3d3ybvMACtk9QwpFnkM6v2",
                "type": "0x0000000000000000000000000000000000000000000000000000000000000009::test::TestField",
                "owner": {
                  "AddressOwner": "0xc055d5c23e2f6c69e6aacf5b4664b570cb20d4feace07fc863a2eef286c3e95e"
                },
                "previousTransaction": "FJjAr8fdpuQvVZgd9VswXxz9jZcFGEAgKgdi8d6zXE3S",
                "storageRebate": "100",
                "content": {
                  "dataType": "moveObject",
                  "type": "0x0000000000000000000000000000000000000000000000000000000000000009::test::TestField",
                  "hasPublicTransfer": true,
                  "fields": {}
                }
              }
            }
          }
        }
      ]
    },
    {
      "name": "suix_getDynamicFields",
      "tags": [
        {
          "name": "Extended API"
        }
      ],
      "description": "Return the list of dynamic field objects owned by an object.",
      "params": [
        {
          "name": "parent_object_id",
          "description": "The ID of the parent object",
          "required": true,
          "schema": {
            "$ref": "#/components/schemas/ObjectID"
          }
        },
        {
          "name": "cursor",
          "description": "An optional paging cursor. If provided, the query will start from the next item after the specified cursor. Default to start from the first item if not specified.",
          "schema": {
            "$ref": "#/components/schemas/ObjectID"
          }
        },
        {
          "name": "limit",
          "description": "Maximum item returned per page, default to [QUERY_MAX_RESULT_LIMIT] if not specified.",
          "schema": {
            "type": "integer",
            "format": "uint",
            "minimum": 0.0
          }
        }
      ],
      "result": {
        "name": "DynamicFieldPage",
        "required": true,
        "schema": {
          "$ref": "#/components/schemas/Page_for_DynamicFieldInfo_and_ObjectID"
        }
      },
      "examples": [
        {
          "name": "Gets dynamic fields for the object the request provides in a paginated list of `limit` dynamic field results per page. The default limit is 50.",
          "params": [
            {
              "name": "parent_object_id",
              "value": "0xe15bb8de6dadd21835dfe44f4973139c15f93ddea0f8c3da994d9ead562ce76e"
            },
            {
              "name": "cursor",
              "value": "0xa9334aeacc435c70ab9635e47a277d8f8dd9d87765d1aadec2db8cc24c312542"
            },
            {
              "name": "limit",
              "value": 3
            }
          ],
          "result": {
            "name": "Result",
            "value": {
              "data": [
                {
                  "name": {
                    "type": "0x0000000000000000000000000000000000000000000000000000000000000009::test::TestField",
                    "value": "some_value"
                  },
                  "bcsName": "2F1KQ3miNpBx1RzoRr1MVYMraK7RV",
                  "type": "DynamicField",
                  "objectType": "test",
                  "objectId": "0x36fdef6a382da344930c73d1298b0e9644b85ea6f7a348f4a7bd1a9ab069eb7f",
                  "version": 1,
                  "digest": "7hWCQjKfZf7oNLpSrhFJZEmYnpmSPzVLwJfFuHmMD9ct"
                },
                {
                  "name": {
                    "type": "0x0000000000000000000000000000000000000000000000000000000000000009::test::TestField",
                    "value": "some_value"
                  },
                  "bcsName": "2F1KQ3miNpBx1RzoRr1MVYMraK7RV",
                  "type": "DynamicField",
                  "objectType": "test",
                  "objectId": "0xfe41671856fd3450dc5574abd53c793c9f22d8a72d5550df8d2d64a9155d126c",
                  "version": 1,
                  "digest": "CxuC9uMcWLk8oMg7QGaJSqUE4hwP6cMUQ94ipiN53jr3"
                },
                {
                  "name": {
                    "type": "0x0000000000000000000000000000000000000000000000000000000000000009::test::TestField",
                    "value": "some_value"
                  },
                  "bcsName": "2F1KQ3miNpBx1RzoRr1MVYMraK7RV",
                  "type": "DynamicField",
                  "objectType": "test",
                  "objectId": "0x1edb2df5ea5d55c96a611371d22799d268270cd4bb4d4f520fe9bbf0cf1cebe3",
                  "version": 1,
                  "digest": "HJxTwLy4oE1Aoy3PocGfL9oHystQiyssHfmyE8YaPrw4"
                }
              ],
              "nextCursor": "0x8a25d8876ea3c60e345ac3861444136b4a1b0b37a91692359a98496738a58c17",
              "hasNextPage": true
            }
          }
        }
      ]
    },
    {
      "name": "suix_getLatestSuiSystemState",
      "tags": [
        {
          "name": "Governance Read API"
        }
      ],
      "description": "Return the latest SUI system state object on-chain.",
      "params": [],
      "result": {
        "name": "SuiSystemStateSummary",
        "required": true,
        "schema": {
          "$ref": "#/components/schemas/SuiSystemStateSummary"
        }
      },
      "examples": [
        {
          "name": "Gets objects owned by the address in the request.",
          "params": [],
          "result": {
            "name": "Result",
            "value": "some_system_state"
          }
        }
      ]
    },
    {
      "name": "suix_getOwnedObjects",
      "tags": [
        {
          "name": "Extended API"
        }
      ],
      "description": "Return the list of objects owned by an address. Note that if the address owns more than `QUERY_MAX_RESULT_LIMIT` objects, the pagination is not accurate, because previous page may have been updated when the next page is fetched. Please use suix_queryObjects if this is a concern.",
      "params": [
        {
          "name": "address",
          "description": "the owner's Sui address",
          "required": true,
          "schema": {
            "$ref": "#/components/schemas/SuiAddress"
          }
        },
        {
          "name": "query",
          "description": "the objects query criteria.",
          "schema": {
            "$ref": "#/components/schemas/ObjectResponseQuery"
          }
        },
        {
          "name": "cursor",
          "description": "An optional paging cursor. If provided, the query will start from the next item after the specified cursor. Default to start from the first item if not specified.",
          "schema": {
            "$ref": "#/components/schemas/ObjectID"
          }
        },
        {
          "name": "limit",
          "description": "Max number of items returned per page, default to [QUERY_MAX_RESULT_LIMIT] if not specified.",
          "schema": {
            "type": "integer",
            "format": "uint",
            "minimum": 0.0
          }
        }
      ],
      "result": {
        "name": "ObjectsPage",
        "required": true,
        "schema": {
          "$ref": "#/components/schemas/Page_for_SuiObjectResponse_and_ObjectID"
        }
      },
      "examples": [
        {
          "name": "Returns all the objects the address provided in the request owns and that match the filter. By default, only the digest value is returned, but the request returns additional information by setting the relevant keys to true. A cursor value is also provided, so the list of results begin after that value.",
          "params": [
            {
              "name": "address",
              "value": "0xa69bb635dcee0f33643b4729ae81730d55e5e26860fac6839ce2d7ed7e6f29d2"
            },
            {
              "name": "query",
              "value": {
                "filter": {
                  "MatchAll": [
                    {
                      "StructType": "0x2::coin::Coin<0x2::sui::SUI>"
                    },
                    {
                      "AddressOwner": "0xa69bb635dcee0f33643b4729ae81730d55e5e26860fac6839ce2d7ed7e6f29d2"
                    },
                    {
                      "Version": "13488"
                    }
                  ]
                },
                "options": {
                  "showType": true,
                  "showOwner": true,
                  "showPreviousTransaction": true,
                  "showDisplay": false,
                  "showContent": false,
                  "showBcs": false,
                  "showStorageRebate": false
                }
              }
            },
            {
              "name": "cursor",
              "value": "0x76a1b4c23f2d9a9b6f0d8b2c17beace292b72aea16d6fb49b7d1ae51f33b01ed"
            },
            {
              "name": "limit",
              "value": 3
            }
          ],
          "result": {
            "name": "Result",
            "value": {
              "data": [
                {
                  "data": {
                    "objectId": "0x3d6255ff8223c12b0fd985c49d5777a0d65ad3d707164b2a378eee639ebc2690",
                    "version": "13488",
                    "digest": "A6v9pFTLH3PkDSvEGgVjW1JhL7CtcUQKwGmgXK8SQNsc",
                    "type": "0x2::coin::Coin<0x2::sui::SUI>",
                    "owner": {
                      "AddressOwner": "0xa69bb635dcee0f33643b4729ae81730d55e5e26860fac6839ce2d7ed7e6f29d2"
                    },
                    "previousTransaction": "AZiaEnge9YnawyLosmuxd8grpoiYasfpvBEjSLFUmJ8m",
                    "storageRebate": "100"
                  }
                },
                {
                  "data": {
                    "objectId": "0x1a6e30f43933bbf40f5f5b6ce1f44957337dcb28f32e0355326f8c7d932bd54d",
                    "version": "13488",
                    "digest": "Fn1HG7LyUcLDps6bhYQkPWXpeUXgisznxRJ2qvn7Q1JN",
                    "type": "0x2::coin::Coin<0x2::sui::SUI>",
                    "owner": {
                      "AddressOwner": "0xa69bb635dcee0f33643b4729ae81730d55e5e26860fac6839ce2d7ed7e6f29d2"
                    },
                    "previousTransaction": "5EZjpdpApGGb48UZtuRgXuTRDBgkFDYaiNUtUNg7788k",
                    "storageRebate": "100"
                  }
                },
                {
                  "data": {
                    "objectId": "0x28628a24386298faa98850887f64da841b87279efd098d59a66a3d9adc87cce8",
                    "version": "13488",
                    "digest": "39aXGAwHaY3CiqWwLiBZ7JRaGSvnpvPbHxMSJAwAUY5i",
                    "type": "0x2::coin::Coin<0x2::sui::SUI>",
                    "owner": {
                      "AddressOwner": "0xa69bb635dcee0f33643b4729ae81730d55e5e26860fac6839ce2d7ed7e6f29d2"
                    },
                    "previousTransaction": "CnBDiCrxWcJCCU1LHoda6XwwRaCSRfva8HZzfmR3p8Ag",
                    "storageRebate": "100"
                  }
                }
              ],
              "nextCursor": "0x28628a24386298faa98850887f64da841b87279efd098d59a66a3d9adc87cce8",
              "hasNextPage": true
            }
          }
        }
      ]
    },
    {
      "name": "suix_getReferenceGasPrice",
      "tags": [
        {
          "name": "Governance Read API"
        }
      ],
      "description": "Return the reference gas price for the network",
      "params": [],
      "result": {
        "name": "BigInt<u64>",
        "required": true,
        "schema": {
          "$ref": "#/components/schemas/BigInt_for_uint64"
        }
      },
      "examples": [
        {
          "name": "Gets reference gas price information for the network.",
          "params": [],
          "result": {
            "name": "Result",
            "value": 1000
          }
        }
      ]
    },
    {
      "name": "suix_getStakes",
      "tags": [
        {
          "name": "Governance Read API"
        }
      ],
      "description": "Return all [DelegatedStake].",
      "params": [
        {
          "name": "owner",
          "required": true,
          "schema": {
            "$ref": "#/components/schemas/SuiAddress"
          }
        }
      ],
      "result": {
        "name": "Vec<DelegatedStake>",
        "required": true,
        "schema": {
          "type": "array",
          "items": {
            "$ref": "#/components/schemas/DelegatedStake"
          }
        }
      }
    },
    {
      "name": "suix_getStakesByIds",
      "tags": [
        {
          "name": "Governance Read API"
        }
      ],
      "description": "Return one or more [DelegatedStake]. If a Stake was withdrawn its status will be Unstaked.",
      "params": [
        {
          "name": "staked_sui_ids",
          "required": true,
          "schema": {
            "type": "array",
            "items": {
              "$ref": "#/components/schemas/ObjectID"
            }
          }
        }
      ],
      "result": {
        "name": "Vec<DelegatedStake>",
        "required": true,
        "schema": {
          "type": "array",
          "items": {
            "$ref": "#/components/schemas/DelegatedStake"
          }
        }
      }
    },
    {
      "name": "suix_getTotalSupply",
      "tags": [
        {
          "name": "Coin Query API"
        }
      ],
      "description": "Return total supply for a coin",
      "params": [
        {
          "name": "coin_type",
          "description": "type name for the coin (e.g., 0x168da5bf1f48dafc111b0a488fa454aca95e0b5e::usdc::USDC)",
          "required": true,
          "schema": {
            "type": "string"
          }
        }
      ],
      "result": {
        "name": "Supply",
        "required": true,
        "schema": {
          "$ref": "#/components/schemas/Supply"
        }
      },
      "examples": [
        {
          "name": "Gets total supply for the type of coin provided.",
          "params": [
            {
              "name": "coin_type",
              "value": "0x0a52124e2d53af3bef7959609efa51761ad155441a1b73bdaeecce7c56488b13::acoin::ACOIN"
            }
          ],
          "result": {
            "name": "Result",
            "value": {
              "value": "12023692"
            }
          }
        }
      ]
    },
    {
      "name": "suix_getValidatorsApy",
      "tags": [
        {
          "name": "Governance Read API"
        }
      ],
      "description": "Return the validator APY",
      "params": [],
      "result": {
        "name": "ValidatorApys",
        "required": true,
        "schema": {
          "$ref": "#/components/schemas/ValidatorApys"
        }
      },
      "examples": [
        {
          "name": "Gets the APY for all validators.",
          "params": [],
          "result": {
            "name": "Result",
            "value": {
              "apys": [
                {
                  "address": "0xb7d1cb695b9491893f88a5ae1b9d4f235b3c7e00acf5386662fa062483ba507b",
                  "apy": 0.06
                },
                {
                  "address": "0x1e9e3039750f0a270f2e12441ad7f611a5f7fd0b2c4326c56b1fec231d73038d",
                  "apy": 0.02
                },
                {
                  "address": "0xba0f0885b97982f5fcac3ec6f5c8cae16743671832358f25bfacde706e528df4",
                  "apy": 0.05
                }
              ],
              "epoch": "420"
            }
          }
        }
      ]
    },
    {
      "name": "suix_queryEvents",
      "tags": [
        {
          "name": "Extended API"
        }
      ],
      "description": "Return list of events for a specified query criteria.",
      "params": [
        {
          "name": "query",
          "description": "the event query criteria.",
          "required": true,
          "schema": {
            "$ref": "#/components/schemas/EventFilter"
          }
        },
        {
          "name": "cursor",
          "description": "optional paging cursor",
          "schema": {
            "$ref": "#/components/schemas/EventID"
          }
        },
        {
          "name": "limit",
          "description": "maximum number of items per page, default to [QUERY_MAX_RESULT_LIMIT] if not specified.",
          "schema": {
            "type": "integer",
            "format": "uint",
            "minimum": 0.0
          }
        },
        {
          "name": "descending_order",
          "description": "query result ordering, default to false (ascending order), oldest record first.",
          "schema": {
            "type": "boolean"
          }
        }
      ],
      "result": {
        "name": "EventPage",
        "required": true,
        "schema": {
          "$ref": "#/components/schemas/Page_for_Event_and_EventID"
        }
      },
      "examples": [
        {
          "name": "Returns the events for a specified query criteria.",
          "params": [
            {
              "name": "query",
              "value": {
                "MoveModule": {
                  "package": "0x30651d6e8f93e0fb79b4bc65a512beb5b9f3378423de90ed03b694cecf443c72",
                  "module": "test"
                }
              }
            },
            {
              "name": "cursor",
              "value": {
                "txDigest": "Nb5kW8n655ApSBA19d2K8UVFGtMnJHa1mJQRH1h5N9L",
                "eventSeq": "1"
              }
            },
            {
              "name": "limit",
              "value": 100
            },
            {
              "name": "descending_order",
              "value": false
            }
          ],
          "result": {
            "name": "Result",
            "value": {
              "data": [
                {
                  "id": {
                    "txDigest": "8WecQq8Qd79MmrHRXYudNG7e6vjWC9HtGAT4XZFyyWRM",
                    "eventSeq": "1"
                  },
                  "packageId": "0x28f9c59f430eaba84b8bee9b43a30f9cc83fa395759ca37c6e1ffc179184e98a",
                  "transactionModule": "test",
                  "sender": "0xc5db76052ab656e5f81853d0cf701cdbc8ebf27ab513fc6ef8c344406c78da3d",
                  "type": "0x3::test::Test<0x3::test::Test>",
                  "parsedJson": "some_value",
                  "bcs": ""
                },
                {
                  "id": {
                    "txDigest": "CNLhn3qWzHhfmmLQTdinbFDd2DuXFPN9z77UUqsC4Z4A",
                    "eventSeq": "1"
                  },
                  "packageId": "0x28f9c59f430eaba84b8bee9b43a30f9cc83fa395759ca37c6e1ffc179184e98a",
                  "transactionModule": "test",
                  "sender": "0x5ad3a5fcc295dc8803c15989a62d33ee859014cfd5e91c13a481370240e39246",
                  "type": "0x3::test::Test<0x3::test::Test>",
                  "parsedJson": "some_value",
                  "bcs": ""
                },
                {
                  "id": {
                    "txDigest": "FEhceVx5a6mkeZH8dPxthQkEEPkWfjWN3w1e6uTB5rFm",
                    "eventSeq": "1"
                  },
                  "packageId": "0x28f9c59f430eaba84b8bee9b43a30f9cc83fa395759ca37c6e1ffc179184e98a",
                  "transactionModule": "test",
                  "sender": "0x4c329a203fb9f0a8158aaab9b2a90044b26e14cc7fee4100fdcabda6d15c63c4",
                  "type": "0x3::test::Test<0x3::test::Test>",
                  "parsedJson": "some_value",
                  "bcs": ""
                },
                {
                  "id": {
                    "txDigest": "Nb5kW8n655ApSBA19d2K8UVFGtMnJHa1mJQRH1h5N9L",
                    "eventSeq": "1"
                  },
                  "packageId": "0x28f9c59f430eaba84b8bee9b43a30f9cc83fa395759ca37c6e1ffc179184e98a",
                  "transactionModule": "test",
                  "sender": "0xb49c45ae23f2b936495cd38b1a4b04010295baa75ac72e548aeecf2ce8b4e885",
                  "type": "0x3::test::Test<0x3::test::Test>",
                  "parsedJson": "some_value",
                  "bcs": ""
                }
              ],
              "nextCursor": {
                "txDigest": "Nb5kW8n655ApSBA19d2K8UVFGtMnJHa1mJQRH1h5N9L",
                "eventSeq": "1"
              },
              "hasNextPage": false
            }
          }
        }
      ]
    },
    {
      "name": "suix_queryTransactionBlocks",
      "tags": [
        {
          "name": "Extended API"
        }
      ],
      "description": "Return list of transactions for a specified query criteria.",
      "params": [
        {
          "name": "query",
          "description": "the transaction query criteria.",
          "required": true,
          "schema": {
            "$ref": "#/components/schemas/TransactionBlockResponseQuery"
          }
        },
        {
          "name": "cursor",
          "description": "An optional paging cursor. If provided, the query will start from the next item after the specified cursor. Default to start from the first item if not specified.",
          "schema": {
            "$ref": "#/components/schemas/TransactionDigest"
          }
        },
        {
          "name": "limit",
          "description": "Maximum item returned per page, default to QUERY_MAX_RESULT_LIMIT if not specified.",
          "schema": {
            "type": "integer",
            "format": "uint",
            "minimum": 0.0
          }
        },
        {
          "name": "descending_order",
          "description": "query result ordering, default to false (ascending order), oldest record first.",
          "schema": {
            "type": "boolean"
          }
        }
      ],
      "result": {
        "name": "TransactionBlocksPage",
        "required": true,
        "schema": {
          "$ref": "#/components/schemas/Page_for_TransactionBlockResponse_and_TransactionDigest"
        }
      },
      "examples": [
        {
          "name": "Returns the transaction digest for specified query criteria.",
          "params": [
            {
              "name": "query",
              "value": {
                "filter": {
                  "InputObject": "0x93633829fcba6d6e0ccb13d3dbfe7614b81ea76b255e5d435032cd8595f37eb8"
                },
                "options": null
              }
            },
            {
              "name": "cursor",
              "value": "HxidAfFfyr4kXSiWeVq1J6Tk526YUVDoSUY5PSnS4tEJ"
            },
            {
              "name": "limit",
              "value": 100
            },
            {
              "name": "descending_order",
              "value": false
            }
          ],
          "result": {
            "name": "Result",
            "value": {
              "data": [
                {
                  "digest": "GUPcK4cmRmgsTFr52ab9f6fnzNVg3Lz6hF2aXFcsRzaD"
                },
                {
                  "digest": "B2iV1SVbBjgTKfbJKPQrvTT6F3kNdekFuBwY9tQcAxV2"
                },
                {
                  "digest": "8QrPa4x9iNG5r2zQfmeH8pJoVjjtq9AGzp8rp2fxi8Sk"
                },
                {
                  "digest": "3nek86HEjXZ7K3EtrAcBG4wMrCS21gqr8BqwwC6M6P7F"
                }
              ],
              "nextCursor": "3nek86HEjXZ7K3EtrAcBG4wMrCS21gqr8BqwwC6M6P7F",
              "hasNextPage": false
            }
          }
        }
      ]
    },
    {
      "name": "suix_resolveNameServiceAddress",
      "tags": [
        {
          "name": "Extended API"
        }
      ],
      "description": "Return the resolved address given resolver and name",
      "params": [
        {
          "name": "name",
          "description": "The name to resolve",
          "required": true,
          "schema": {
            "type": "string"
          }
        }
      ],
      "result": {
        "name": "SuiAddress",
        "schema": {
          "$ref": "#/components/schemas/SuiAddress"
        }
      }
    },
    {
      "name": "suix_resolveNameServiceNames",
      "tags": [
        {
          "name": "Extended API"
        }
      ],
      "description": "Return the resolved names given address, if multiple names are resolved, the first one is the primary name.",
      "params": [
        {
          "name": "address",
          "description": "The address to resolve",
          "required": true,
          "schema": {
            "$ref": "#/components/schemas/SuiAddress"
          }
        },
        {
          "name": "cursor",
          "schema": {
            "$ref": "#/components/schemas/ObjectID"
          }
        },
        {
          "name": "limit",
          "schema": {
            "type": "integer",
            "format": "uint",
            "minimum": 0.0
          }
        }
      ],
      "result": {
        "name": "Page<String,ObjectID>",
        "required": true,
        "schema": {
          "$ref": "#/components/schemas/Page_for_String_and_ObjectID"
        }
      }
    },
    {
      "name": "suix_subscribeEvent",
      "tags": [
        {
          "name": "Extended API"
        },
        {
          "name": "Websocket"
        },
        {
          "name": "PubSub"
        }
      ],
      "description": "Subscribe to a stream of Sui event",
      "params": [
        {
          "name": "filter",
          "description": "the filter criteria of the event stream, see the [Sui docs](https://docs.sui.io/build/pubsub#event-filters) for detailed examples.",
          "required": true,
          "schema": {
            "$ref": "#/components/schemas/EventFilter"
          }
        }
      ],
      "result": {
        "name": "SuiEvent",
        "required": true,
        "schema": {
          "$ref": "#/components/schemas/Event"
        }
      }
    },
    {
      "name": "suix_subscribeTransaction",
      "tags": [
        {
          "name": "Extended API"
        },
        {
          "name": "Websocket"
        },
        {
          "name": "PubSub"
        }
      ],
      "description": "Subscribe to a stream of Sui transaction effects",
      "params": [
        {
          "name": "filter",
          "required": true,
          "schema": {
            "$ref": "#/components/schemas/TransactionFilter"
          }
        }
      ],
      "result": {
        "name": "SuiTransactionBlockEffects",
        "required": true,
        "schema": {
          "$ref": "#/components/schemas/TransactionBlockEffects"
        }
      }
    },
    {
      "name": "unsafe_batchTransaction",
      "tags": [
        {
          "name": "Transaction Builder API"
        }
      ],
      "description": "Create an unsigned batched transaction.",
      "params": [
        {
          "name": "signer",
          "description": "the transaction signer's Sui address",
          "required": true,
          "schema": {
            "$ref": "#/components/schemas/SuiAddress"
          }
        },
        {
          "name": "single_transaction_params",
          "description": "list of transaction request parameters",
          "required": true,
          "schema": {
            "type": "array",
            "items": {
              "$ref": "#/components/schemas/RPCTransactionRequestParams"
            }
          }
        },
        {
          "name": "gas",
          "description": "gas object to be used in this transaction, node will pick one from the signer's possession if not provided",
          "schema": {
            "$ref": "#/components/schemas/ObjectID"
          }
        },
        {
          "name": "gas_budget",
          "description": "the gas budget, the transaction will fail if the gas cost exceed the budget",
          "required": true,
          "schema": {
            "$ref": "#/components/schemas/BigInt_for_uint64"
          }
        },
        {
          "name": "txn_builder_mode",
          "description": "Whether this is a regular transaction or a Dev Inspect Transaction",
          "schema": {
            "$ref": "#/components/schemas/SuiTransactionBlockBuilderMode"
          }
        }
      ],
      "result": {
        "name": "TransactionBlockBytes",
        "required": true,
        "schema": {
          "$ref": "#/components/schemas/TransactionBlockBytes"
        }
      }
    },
    {
      "name": "unsafe_mergeCoins",
      "tags": [
        {
          "name": "Transaction Builder API"
        }
      ],
      "description": "Create an unsigned transaction to merge multiple coins into one coin.",
      "params": [
        {
          "name": "signer",
          "description": "the transaction signer's Sui address",
          "required": true,
          "schema": {
            "$ref": "#/components/schemas/SuiAddress"
          }
        },
        {
          "name": "primary_coin",
          "description": "the coin object to merge into, this coin will remain after the transaction",
          "required": true,
          "schema": {
            "$ref": "#/components/schemas/ObjectID"
          }
        },
        {
          "name": "coin_to_merge",
          "description": "the coin object to be merged, this coin will be destroyed, the balance will be added to `primary_coin`",
          "required": true,
          "schema": {
            "$ref": "#/components/schemas/ObjectID"
          }
        },
        {
          "name": "gas",
          "description": "gas object to be used in this transaction, node will pick one from the signer's possession if not provided",
          "schema": {
            "$ref": "#/components/schemas/ObjectID"
          }
        },
        {
          "name": "gas_budget",
          "description": "the gas budget, the transaction will fail if the gas cost exceed the budget",
          "required": true,
          "schema": {
            "$ref": "#/components/schemas/BigInt_for_uint64"
          }
        }
      ],
      "result": {
        "name": "TransactionBlockBytes",
        "required": true,
        "schema": {
          "$ref": "#/components/schemas/TransactionBlockBytes"
        }
      }
    },
    {
      "name": "unsafe_moveCall",
      "tags": [
        {
          "name": "Transaction Builder API"
        }
      ],
      "description": "Create an unsigned transaction to execute a Move call on the network, by calling the specified function in the module of a given package.",
      "params": [
        {
          "name": "signer",
          "description": "the transaction signer's Sui address",
          "required": true,
          "schema": {
            "$ref": "#/components/schemas/SuiAddress"
          }
        },
        {
          "name": "package_object_id",
          "description": "the Move package ID, e.g. `0x2`",
          "required": true,
          "schema": {
            "$ref": "#/components/schemas/ObjectID"
          }
        },
        {
          "name": "module",
          "description": "the Move module name, e.g. `pay`",
          "required": true,
          "schema": {
            "type": "string"
          }
        },
        {
          "name": "function",
          "description": "the move function name, e.g. `split`",
          "required": true,
          "schema": {
            "type": "string"
          }
        },
        {
          "name": "type_arguments",
          "description": "the type arguments of the Move function",
          "required": true,
          "schema": {
            "type": "array",
            "items": {
              "$ref": "#/components/schemas/TypeTag"
            }
          }
        },
        {
          "name": "arguments",
          "description": "the arguments to be passed into the Move function, in [SuiJson](https://docs.sui.io/build/sui-json) format",
          "required": true,
          "schema": {
            "type": "array",
            "items": {
              "$ref": "#/components/schemas/SuiJsonValue"
            }
          }
        },
        {
          "name": "gas",
          "description": "gas object to be used in this transaction, node will pick one from the signer's possession if not provided",
          "schema": {
            "$ref": "#/components/schemas/ObjectID"
          }
        },
        {
          "name": "gas_budget",
          "description": "the gas budget, the transaction will fail if the gas cost exceed the budget",
          "required": true,
          "schema": {
            "$ref": "#/components/schemas/BigInt_for_uint64"
          }
        },
        {
          "name": "execution_mode",
          "description": "Whether this is a Normal transaction or a Dev Inspect Transaction. Default to be `SuiTransactionBlockBuilderMode::Commit` when it's None.",
          "schema": {
            "$ref": "#/components/schemas/SuiTransactionBlockBuilderMode"
          }
        }
      ],
      "result": {
        "name": "TransactionBlockBytes",
        "required": true,
        "schema": {
          "$ref": "#/components/schemas/TransactionBlockBytes"
        }
      }
    },
    {
      "name": "unsafe_pay",
      "tags": [
        {
          "name": "Transaction Builder API"
        }
      ],
      "description": "Send `Coin<T>` to a list of addresses, where `T` can be any coin type, following a list of amounts, The object specified in the `gas` field will be used to pay the gas fee for the transaction. The gas object can not appear in `input_coins`. If the gas object is not specified, the RPC server will auto-select one.",
      "params": [
        {
          "name": "signer",
          "description": "the transaction signer's Sui address",
          "required": true,
          "schema": {
            "$ref": "#/components/schemas/SuiAddress"
          }
        },
        {
          "name": "input_coins",
          "description": "the Sui coins to be used in this transaction",
          "required": true,
          "schema": {
            "type": "array",
            "items": {
              "$ref": "#/components/schemas/ObjectID"
            }
          }
        },
        {
          "name": "recipients",
          "description": "the recipients' addresses, the length of this vector must be the same as amounts.",
          "required": true,
          "schema": {
            "type": "array",
            "items": {
              "$ref": "#/components/schemas/SuiAddress"
            }
          }
        },
        {
          "name": "amounts",
          "description": "the amounts to be transferred to recipients, following the same order",
          "required": true,
          "schema": {
            "type": "array",
            "items": {
              "$ref": "#/components/schemas/BigInt_for_uint64"
            }
          }
        },
        {
          "name": "gas",
          "description": "gas object to be used in this transaction, node will pick one from the signer's possession if not provided",
          "schema": {
            "$ref": "#/components/schemas/ObjectID"
          }
        },
        {
          "name": "gas_budget",
          "description": "the gas budget, the transaction will fail if the gas cost exceed the budget",
          "required": true,
          "schema": {
            "$ref": "#/components/schemas/BigInt_for_uint64"
          }
        }
      ],
      "result": {
        "name": "TransactionBlockBytes",
        "required": true,
        "schema": {
          "$ref": "#/components/schemas/TransactionBlockBytes"
        }
      }
    },
    {
      "name": "unsafe_payAllSui",
      "tags": [
        {
          "name": "Transaction Builder API"
        }
      ],
      "description": "Send all SUI coins to one recipient. This is for SUI coin only and does not require a separate gas coin object. Specifically, what pay_all_sui does are: 1. accumulate all SUI from input coins and deposit all SUI to the first input coin 2. transfer the updated first coin to the recipient and also use this first coin as gas coin object. 3. the balance of the first input coin after tx is sum(input_coins) - actual_gas_cost. 4. all other input coins other than the first are deleted.",
      "params": [
        {
          "name": "signer",
          "description": "the transaction signer's Sui address",
          "required": true,
          "schema": {
            "$ref": "#/components/schemas/SuiAddress"
          }
        },
        {
          "name": "input_coins",
          "description": "the Sui coins to be used in this transaction, including the coin for gas payment.",
          "required": true,
          "schema": {
            "type": "array",
            "items": {
              "$ref": "#/components/schemas/ObjectID"
            }
          }
        },
        {
          "name": "recipient",
          "description": "the recipient address,",
          "required": true,
          "schema": {
            "$ref": "#/components/schemas/SuiAddress"
          }
        },
        {
          "name": "gas_budget",
          "description": "the gas budget, the transaction will fail if the gas cost exceed the budget",
          "required": true,
          "schema": {
            "$ref": "#/components/schemas/BigInt_for_uint64"
          }
        }
      ],
      "result": {
        "name": "TransactionBlockBytes",
        "required": true,
        "schema": {
          "$ref": "#/components/schemas/TransactionBlockBytes"
        }
      }
    },
    {
      "name": "unsafe_paySui",
      "tags": [
        {
          "name": "Transaction Builder API"
        }
      ],
      "description": "Send SUI coins to a list of addresses, following a list of amounts. This is for SUI coin only and does not require a separate gas coin object. Specifically, what pay_sui does are: 1. debit each input_coin to create new coin following the order of amounts and assign it to the corresponding recipient. 2. accumulate all residual SUI from input coins left and deposit all SUI to the first input coin, then use the first input coin as the gas coin object. 3. the balance of the first input coin after tx is sum(input_coins) - sum(amounts) - actual_gas_cost 4. all other input coints other than the first one are deleted.",
      "params": [
        {
          "name": "signer",
          "description": "the transaction signer's Sui address",
          "required": true,
          "schema": {
            "$ref": "#/components/schemas/SuiAddress"
          }
        },
        {
          "name": "input_coins",
          "description": "the Sui coins to be used in this transaction, including the coin for gas payment.",
          "required": true,
          "schema": {
            "type": "array",
            "items": {
              "$ref": "#/components/schemas/ObjectID"
            }
          }
        },
        {
          "name": "recipients",
          "description": "the recipients' addresses, the length of this vector must be the same as amounts.",
          "required": true,
          "schema": {
            "type": "array",
            "items": {
              "$ref": "#/components/schemas/SuiAddress"
            }
          }
        },
        {
          "name": "amounts",
          "description": "the amounts to be transferred to recipients, following the same order",
          "required": true,
          "schema": {
            "type": "array",
            "items": {
              "$ref": "#/components/schemas/BigInt_for_uint64"
            }
          }
        },
        {
          "name": "gas_budget",
          "description": "the gas budget, the transaction will fail if the gas cost exceed the budget",
          "required": true,
          "schema": {
            "$ref": "#/components/schemas/BigInt_for_uint64"
          }
        }
      ],
      "result": {
        "name": "TransactionBlockBytes",
        "required": true,
        "schema": {
          "$ref": "#/components/schemas/TransactionBlockBytes"
        }
      }
    },
    {
      "name": "unsafe_publish",
      "tags": [
        {
          "name": "Transaction Builder API"
        }
      ],
      "description": "Create an unsigned transaction to publish a Move package.",
      "params": [
        {
          "name": "sender",
          "description": "the transaction signer's Sui address",
          "required": true,
          "schema": {
            "$ref": "#/components/schemas/SuiAddress"
          }
        },
        {
          "name": "compiled_modules",
          "description": "the compiled bytes of a Move package",
          "required": true,
          "schema": {
            "type": "array",
            "items": {
              "$ref": "#/components/schemas/Base64"
            }
          }
        },
        {
          "name": "dependencies",
          "description": "a list of transitive dependency addresses that this set of modules depends on.",
          "required": true,
          "schema": {
            "type": "array",
            "items": {
              "$ref": "#/components/schemas/ObjectID"
            }
          }
        },
        {
          "name": "gas",
          "description": "gas object to be used in this transaction, node will pick one from the signer's possession if not provided",
          "schema": {
            "$ref": "#/components/schemas/ObjectID"
          }
        },
        {
          "name": "gas_budget",
          "description": "the gas budget, the transaction will fail if the gas cost exceed the budget",
          "required": true,
          "schema": {
            "$ref": "#/components/schemas/BigInt_for_uint64"
          }
        }
      ],
      "result": {
        "name": "TransactionBlockBytes",
        "required": true,
        "schema": {
          "$ref": "#/components/schemas/TransactionBlockBytes"
        }
      }
    },
    {
      "name": "unsafe_requestAddStake",
      "tags": [
        {
          "name": "Transaction Builder API"
        }
      ],
      "description": "Add stake to a validator's staking pool using multiple coins and amount.",
      "params": [
        {
          "name": "signer",
          "description": "the transaction signer's Sui address",
          "required": true,
          "schema": {
            "$ref": "#/components/schemas/SuiAddress"
          }
        },
        {
          "name": "coins",
          "description": "Coin<SUI> object to stake",
          "required": true,
          "schema": {
            "type": "array",
            "items": {
              "$ref": "#/components/schemas/ObjectID"
            }
          }
        },
        {
          "name": "amount",
          "description": "stake amount",
          "schema": {
            "$ref": "#/components/schemas/BigInt_for_uint64"
          }
        },
        {
          "name": "validator",
          "description": "the validator's Sui address",
          "required": true,
          "schema": {
            "$ref": "#/components/schemas/SuiAddress"
          }
        },
        {
          "name": "gas",
          "description": "gas object to be used in this transaction, node will pick one from the signer's possession if not provided",
          "schema": {
            "$ref": "#/components/schemas/ObjectID"
          }
        },
        {
          "name": "gas_budget",
          "description": "the gas budget, the transaction will fail if the gas cost exceed the budget",
          "required": true,
          "schema": {
            "$ref": "#/components/schemas/BigInt_for_uint64"
          }
        }
      ],
      "result": {
        "name": "TransactionBlockBytes",
        "required": true,
        "schema": {
          "$ref": "#/components/schemas/TransactionBlockBytes"
        }
      }
    },
    {
      "name": "unsafe_requestWithdrawStake",
      "tags": [
        {
          "name": "Transaction Builder API"
        }
      ],
      "description": "Withdraw stake from a validator's staking pool.",
      "params": [
        {
          "name": "signer",
          "description": "the transaction signer's Sui address",
          "required": true,
          "schema": {
            "$ref": "#/components/schemas/SuiAddress"
          }
        },
        {
          "name": "staked_sui",
          "description": "StakedSui object ID",
          "required": true,
          "schema": {
            "$ref": "#/components/schemas/ObjectID"
          }
        },
        {
          "name": "gas",
          "description": "gas object to be used in this transaction, node will pick one from the signer's possession if not provided",
          "schema": {
            "$ref": "#/components/schemas/ObjectID"
          }
        },
        {
          "name": "gas_budget",
          "description": "the gas budget, the transaction will fail if the gas cost exceed the budget",
          "required": true,
          "schema": {
            "$ref": "#/components/schemas/BigInt_for_uint64"
          }
        }
      ],
      "result": {
        "name": "TransactionBlockBytes",
        "required": true,
        "schema": {
          "$ref": "#/components/schemas/TransactionBlockBytes"
        }
      }
    },
    {
      "name": "unsafe_splitCoin",
      "tags": [
        {
          "name": "Transaction Builder API"
        }
      ],
      "description": "Create an unsigned transaction to split a coin object into multiple coins.",
      "params": [
        {
          "name": "signer",
          "description": "the transaction signer's Sui address",
          "required": true,
          "schema": {
            "$ref": "#/components/schemas/SuiAddress"
          }
        },
        {
          "name": "coin_object_id",
          "description": "the coin object to be spilt",
          "required": true,
          "schema": {
            "$ref": "#/components/schemas/ObjectID"
          }
        },
        {
          "name": "split_amounts",
          "description": "the amounts to split out from the coin",
          "required": true,
          "schema": {
            "type": "array",
            "items": {
              "$ref": "#/components/schemas/BigInt_for_uint64"
            }
          }
        },
        {
          "name": "gas",
          "description": "gas object to be used in this transaction, node will pick one from the signer's possession if not provided",
          "schema": {
            "$ref": "#/components/schemas/ObjectID"
          }
        },
        {
          "name": "gas_budget",
          "description": "the gas budget, the transaction will fail if the gas cost exceed the budget",
          "required": true,
          "schema": {
            "$ref": "#/components/schemas/BigInt_for_uint64"
          }
        }
      ],
      "result": {
        "name": "TransactionBlockBytes",
        "required": true,
        "schema": {
          "$ref": "#/components/schemas/TransactionBlockBytes"
        }
      }
    },
    {
      "name": "unsafe_splitCoinEqual",
      "tags": [
        {
          "name": "Transaction Builder API"
        }
      ],
      "description": "Create an unsigned transaction to split a coin object into multiple equal-size coins.",
      "params": [
        {
          "name": "signer",
          "description": "the transaction signer's Sui address",
          "required": true,
          "schema": {
            "$ref": "#/components/schemas/SuiAddress"
          }
        },
        {
          "name": "coin_object_id",
          "description": "the coin object to be spilt",
          "required": true,
          "schema": {
            "$ref": "#/components/schemas/ObjectID"
          }
        },
        {
          "name": "split_count",
          "description": "the number of coins to split into",
          "required": true,
          "schema": {
            "$ref": "#/components/schemas/BigInt_for_uint64"
          }
        },
        {
          "name": "gas",
          "description": "gas object to be used in this transaction, node will pick one from the signer's possession if not provided",
          "schema": {
            "$ref": "#/components/schemas/ObjectID"
          }
        },
        {
          "name": "gas_budget",
          "description": "the gas budget, the transaction will fail if the gas cost exceed the budget",
          "required": true,
          "schema": {
            "$ref": "#/components/schemas/BigInt_for_uint64"
          }
        }
      ],
      "result": {
        "name": "TransactionBlockBytes",
        "required": true,
        "schema": {
          "$ref": "#/components/schemas/TransactionBlockBytes"
        }
      }
    },
    {
      "name": "unsafe_transferObject",
      "tags": [
        {
          "name": "Transaction Builder API"
        }
      ],
      "description": "Create an unsigned transaction to transfer an object from one address to another. The object's type must allow public transfers",
      "params": [
        {
          "name": "signer",
          "description": "the transaction signer's Sui address",
          "required": true,
          "schema": {
            "$ref": "#/components/schemas/SuiAddress"
          }
        },
        {
          "name": "object_id",
          "description": "the ID of the object to be transferred",
          "required": true,
          "schema": {
            "$ref": "#/components/schemas/ObjectID"
          }
        },
        {
          "name": "gas",
          "description": "gas object to be used in this transaction, node will pick one from the signer's possession if not provided",
          "schema": {
            "$ref": "#/components/schemas/ObjectID"
          }
        },
        {
          "name": "gas_budget",
          "description": "the gas budget, the transaction will fail if the gas cost exceed the budget",
          "required": true,
          "schema": {
            "$ref": "#/components/schemas/BigInt_for_uint64"
          }
        },
        {
          "name": "recipient",
          "description": "the recipient's Sui address",
          "required": true,
          "schema": {
            "$ref": "#/components/schemas/SuiAddress"
          }
        }
      ],
      "result": {
        "name": "TransactionBlockBytes",
        "required": true,
        "schema": {
          "$ref": "#/components/schemas/TransactionBlockBytes"
        }
      }
    },
    {
      "name": "unsafe_transferSui",
      "tags": [
        {
          "name": "Transaction Builder API"
        }
      ],
      "description": "Create an unsigned transaction to send SUI coin object to a Sui address. The SUI object is also used as the gas object.",
      "params": [
        {
          "name": "signer",
          "description": "the transaction signer's Sui address",
          "required": true,
          "schema": {
            "$ref": "#/components/schemas/SuiAddress"
          }
        },
        {
          "name": "sui_object_id",
          "description": "the Sui coin object to be used in this transaction",
          "required": true,
          "schema": {
            "$ref": "#/components/schemas/ObjectID"
          }
        },
        {
          "name": "gas_budget",
          "description": "the gas budget, the transaction will fail if the gas cost exceed the budget",
          "required": true,
          "schema": {
            "$ref": "#/components/schemas/BigInt_for_uint64"
          }
        },
        {
          "name": "recipient",
          "description": "the recipient's Sui address",
          "required": true,
          "schema": {
            "$ref": "#/components/schemas/SuiAddress"
          }
        },
        {
          "name": "amount",
          "description": "the amount to be split out and transferred",
          "schema": {
            "$ref": "#/components/schemas/BigInt_for_uint64"
          }
        }
      ],
      "result": {
        "name": "TransactionBlockBytes",
        "required": true,
        "schema": {
          "$ref": "#/components/schemas/TransactionBlockBytes"
        }
      }
    }
  ],
  "components": {
    "schemas": {
      "AuthorityPublicKeyBytes": {
        "description": "Defines the compressed version of the public key that we pass around in Sui",
        "allOf": [
          {
            "$ref": "#/components/schemas/Base64"
          }
        ]
      },
      "Balance": {
        "type": "object",
        "required": [
          "coinObjectCount",
          "coinType",
          "lockedBalance",
          "totalBalance"
        ],
        "properties": {
          "coinObjectCount": {
            "type": "integer",
            "format": "uint",
            "minimum": 0.0
          },
          "coinType": {
            "type": "string"
          },
          "lockedBalance": {
            "type": "object",
            "additionalProperties": {
              "$ref": "#/components/schemas/BigInt_for_uint128"
            }
          },
          "totalBalance": {
            "$ref": "#/components/schemas/BigInt_for_uint128"
          }
        }
      },
      "BalanceChange": {
        "type": "object",
        "required": [
          "amount",
          "coinType",
          "owner"
        ],
        "properties": {
          "amount": {
            "description": "The amount indicate the balance value changes, negative amount means spending coin value and positive means receiving coin value.",
            "type": "string"
          },
          "coinType": {
            "type": "string"
          },
          "owner": {
            "description": "Owner of the balance change",
            "allOf": [
              {
                "$ref": "#/components/schemas/Owner"
              }
            ]
          }
        }
      },
      "Base58": {
        "type": "string"
      },
      "Base64": {
        "description": "Base64 encoding",
        "type": "string"
      },
      "BigInt_for_uint128": {
        "type": "string"
      },
      "BigInt_for_uint32": {
        "type": "string"
      },
      "BigInt_for_uint64": {
        "type": "string"
      },
      "Checkpoint": {
        "type": "object",
        "required": [
          "checkpointCommitments",
          "digest",
          "epoch",
          "epochRollingGasCostSummary",
          "networkTotalTransactions",
          "sequenceNumber",
          "timestampMs",
          "transactions",
          "validatorSignature"
        ],
        "properties": {
          "checkpointCommitments": {
            "description": "Commitments to checkpoint state",
            "type": "array",
            "items": {
              "$ref": "#/components/schemas/CheckpointCommitment"
            }
          },
          "digest": {
            "description": "Checkpoint digest",
            "allOf": [
              {
                "$ref": "#/components/schemas/CheckpointDigest"
              }
            ]
          },
          "endOfEpochData": {
            "description": "Present only on the final checkpoint of the epoch.",
            "anyOf": [
              {
                "$ref": "#/components/schemas/EndOfEpochData"
              },
              {
                "type": "null"
              }
            ]
          },
          "epoch": {
            "description": "Checkpoint's epoch ID",
            "allOf": [
              {
                "$ref": "#/components/schemas/BigInt_for_uint64"
              }
            ]
          },
          "epochRollingGasCostSummary": {
            "description": "The running total gas costs of all transactions included in the current epoch so far until this checkpoint.",
            "allOf": [
              {
                "$ref": "#/components/schemas/GasCostSummary"
              }
            ]
          },
          "networkTotalTransactions": {
            "description": "Total number of transactions committed since genesis, including those in this checkpoint.",
            "allOf": [
              {
                "$ref": "#/components/schemas/BigInt_for_uint64"
              }
            ]
          },
          "previousDigest": {
            "description": "Digest of the previous checkpoint",
            "anyOf": [
              {
                "$ref": "#/components/schemas/CheckpointDigest"
              },
              {
                "type": "null"
              }
            ]
          },
          "sequenceNumber": {
            "description": "Checkpoint sequence number",
            "allOf": [
              {
                "$ref": "#/components/schemas/BigInt_for_uint64"
              }
            ]
          },
          "timestampMs": {
            "description": "Timestamp of the checkpoint - number of milliseconds from the Unix epoch Checkpoint timestamps are monotonic, but not strongly monotonic - subsequent checkpoints can have same timestamp if they originate from the same underlining consensus commit",
            "allOf": [
              {
                "$ref": "#/components/schemas/BigInt_for_uint64"
              }
            ]
          },
          "transactions": {
            "description": "Transaction digests",
            "type": "array",
            "items": {
              "$ref": "#/components/schemas/TransactionDigest"
            }
          },
          "validatorSignature": {
            "description": "Validator Signature",
            "allOf": [
              {
                "$ref": "#/components/schemas/Base64"
              }
            ]
          }
        }
      },
      "CheckpointCommitment": {
        "oneOf": [
          {
            "type": "object",
            "required": [
              "ECMHLiveObjectSetDigest"
            ],
            "properties": {
              "ECMHLiveObjectSetDigest": {
                "$ref": "#/components/schemas/ECMHLiveObjectSetDigest"
              }
            },
            "additionalProperties": false
          }
        ]
      },
      "CheckpointDigest": {
        "description": "Representation of a Checkpoint's digest",
        "allOf": [
          {
            "$ref": "#/components/schemas/Digest"
          }
        ]
      },
      "CheckpointId": {
        "anyOf": [
          {
            "$ref": "#/components/schemas/BigInt_for_uint64"
          },
          {
            "$ref": "#/components/schemas/CheckpointDigest"
          }
        ]
      },
      "Coin": {
        "type": "object",
        "required": [
          "balance",
          "coinObjectId",
          "coinType",
          "digest",
          "previousTransaction",
          "version"
        ],
        "properties": {
          "balance": {
            "$ref": "#/components/schemas/BigInt_for_uint64"
          },
          "coinObjectId": {
            "$ref": "#/components/schemas/ObjectID"
          },
          "coinType": {
            "type": "string"
          },
          "digest": {
            "$ref": "#/components/schemas/ObjectDigest"
          },
          "previousTransaction": {
            "$ref": "#/components/schemas/TransactionDigest"
          },
          "version": {
            "$ref": "#/components/schemas/SequenceNumber"
          }
        }
      },
      "CommitteeInfo": {
        "description": "RPC representation of the [Committee] type.",
        "type": "object",
        "required": [
          "epoch",
          "validators"
        ],
        "properties": {
          "epoch": {
            "$ref": "#/components/schemas/BigInt_for_uint64"
          },
          "validators": {
            "type": "array",
            "items": {
              "type": "array",
              "items": [
                {
                  "$ref": "#/components/schemas/AuthorityPublicKeyBytes"
                },
                {
                  "$ref": "#/components/schemas/BigInt_for_uint64"
                }
              ],
              "maxItems": 2,
              "minItems": 2
            }
          }
        }
      },
      "CompressedSignature": {
        "description": "Unlike [enum Signature], [enum CompressedSignature] does not contain public key.",
        "oneOf": [
          {
            "type": "object",
            "required": [
              "Ed25519"
            ],
            "properties": {
              "Ed25519": {
                "$ref": "#/components/schemas/Base64"
              }
            },
            "additionalProperties": false
          },
          {
            "type": "object",
            "required": [
              "Secp256k1"
            ],
            "properties": {
              "Secp256k1": {
                "$ref": "#/components/schemas/Base64"
              }
            },
            "additionalProperties": false
          },
          {
            "type": "object",
            "required": [
              "Secp256r1"
            ],
            "properties": {
              "Secp256r1": {
                "$ref": "#/components/schemas/Base64"
              }
            },
            "additionalProperties": false
          }
        ]
      },
      "Data": {
        "oneOf": [
          {
            "type": "object",
            "required": [
              "dataType",
              "fields",
              "hasPublicTransfer",
              "type"
            ],
            "properties": {
              "dataType": {
                "type": "string",
                "enum": [
                  "moveObject"
                ]
              },
              "fields": {
                "$ref": "#/components/schemas/MoveStruct"
              },
              "hasPublicTransfer": {
                "type": "boolean"
              },
              "type": {
                "type": "string"
              }
            }
          },
          {
            "type": "object",
            "required": [
              "dataType",
              "disassembled"
            ],
            "properties": {
              "dataType": {
                "type": "string",
                "enum": [
                  "package"
                ]
              },
              "disassembled": {
                "type": "object",
                "additionalProperties": true
              }
            }
          }
        ]
      },
      "DelegatedStake": {
        "type": "object",
        "required": [
          "stakes",
          "stakingPool",
          "validatorAddress"
        ],
        "properties": {
          "stakes": {
            "type": "array",
            "items": {
              "$ref": "#/components/schemas/Stake"
            }
          },
          "stakingPool": {
            "description": "Staking pool object id.",
            "allOf": [
              {
                "$ref": "#/components/schemas/ObjectID"
              }
            ]
          },
          "validatorAddress": {
            "description": "Validator's Address.",
            "allOf": [
              {
                "$ref": "#/components/schemas/SuiAddress"
              }
            ]
          }
        }
      },
      "DevInspectResults": {
        "description": "The response from processing a dev inspect transaction",
        "type": "object",
        "required": [
          "effects",
          "events"
        ],
        "properties": {
          "effects": {
            "description": "Summary of effects that likely would be generated if the transaction is actually run. Note however, that not all dev-inspect transactions are actually usable as transactions so it might not be possible actually generate these effects from a normal transaction.",
            "allOf": [
              {
                "$ref": "#/components/schemas/TransactionBlockEffects"
              }
            ]
          },
          "error": {
            "description": "Execution error from executing the transactions",
            "type": [
              "string",
              "null"
            ]
          },
          "events": {
            "description": "Events that likely would be generated if the transaction is actually run.",
            "type": "array",
            "items": {
              "$ref": "#/components/schemas/Event"
            }
          },
          "results": {
            "description": "Execution results (including return values) from executing the transactions",
            "type": [
              "array",
              "null"
            ],
            "items": {
              "$ref": "#/components/schemas/SuiExecutionResult"
            }
          }
        }
      },
      "Digest": {
        "description": "A representation of a 32 byte digest",
        "allOf": [
          {
            "$ref": "#/components/schemas/Base58"
          }
        ]
      },
      "DisplayFieldsResponse": {
        "type": "object",
        "properties": {
          "data": {
            "type": [
              "object",
              "null"
            ],
            "additionalProperties": {
              "type": "string"
            }
          },
          "error": {
            "anyOf": [
              {
                "$ref": "#/components/schemas/ObjectResponseError"
              },
              {
                "type": "null"
              }
            ]
          }
        }
      },
      "DryRunTransactionBlockResponse": {
        "type": "object",
        "required": [
          "balanceChanges",
          "effects",
          "events",
          "input",
          "objectChanges"
        ],
        "properties": {
          "balanceChanges": {
            "type": "array",
            "items": {
              "$ref": "#/components/schemas/BalanceChange"
            }
          },
          "effects": {
            "$ref": "#/components/schemas/TransactionBlockEffects"
          },
          "events": {
            "type": "array",
            "items": {
              "$ref": "#/components/schemas/Event"
            }
          },
          "input": {
            "$ref": "#/components/schemas/TransactionBlockData"
          },
          "objectChanges": {
            "type": "array",
            "items": {
              "$ref": "#/components/schemas/ObjectChange"
            }
          }
        }
      },
      "DynamicFieldInfo": {
        "type": "object",
        "required": [
          "bcsName",
          "digest",
          "name",
          "objectId",
          "objectType",
          "type",
          "version"
        ],
        "properties": {
          "bcsName": {
            "$ref": "#/components/schemas/Base58"
          },
          "digest": {
            "$ref": "#/components/schemas/ObjectDigest"
          },
          "name": {
            "$ref": "#/components/schemas/DynamicFieldName"
          },
          "objectId": {
            "$ref": "#/components/schemas/ObjectID"
          },
          "objectType": {
            "type": "string"
          },
          "type": {
            "$ref": "#/components/schemas/DynamicFieldType"
          },
          "version": {
            "$ref": "#/components/schemas/SequenceNumber"
          }
        }
      },
      "DynamicFieldName": {
        "type": "object",
        "required": [
          "type",
          "value"
        ],
        "properties": {
          "type": {
            "type": "string"
          },
          "value": true
        }
      },
      "DynamicFieldType": {
        "type": "string",
        "enum": [
          "DynamicField",
          "DynamicObject"
        ]
      },
      "ECMHLiveObjectSetDigest": {
        "description": "The Sha256 digest of an EllipticCurveMultisetHash committing to the live object set.",
        "type": "object",
        "required": [
          "digest"
        ],
        "properties": {
          "digest": {
            "type": "array",
            "items": {
              "type": "integer",
              "format": "uint8",
              "minimum": 0.0
            },
            "maxItems": 32,
            "minItems": 32
          }
        }
      },
      "Ed25519SuiSignature": {
        "$ref": "#/components/schemas/Base64"
      },
      "EndOfEpochData": {
        "type": "object",
        "required": [
          "epochCommitments",
          "nextEpochCommittee",
          "nextEpochProtocolVersion"
        ],
        "properties": {
          "epochCommitments": {
            "description": "Commitments to epoch specific state (e.g. live object set)",
            "type": "array",
            "items": {
              "$ref": "#/components/schemas/CheckpointCommitment"
            }
          },
          "nextEpochCommittee": {
            "description": "next_epoch_committee is `Some` if and only if the current checkpoint is the last checkpoint of an epoch. Therefore next_epoch_committee can be used to pick the last checkpoint of an epoch, which is often useful to get epoch level summary stats like total gas cost of an epoch, or the total number of transactions from genesis to the end of an epoch. The committee is stored as a vector of validator pub key and stake pairs. The vector should be sorted based on the Committee data structure.",
            "type": "array",
            "items": {
              "type": "array",
              "items": [
                {
                  "$ref": "#/components/schemas/AuthorityPublicKeyBytes"
                },
                {
                  "$ref": "#/components/schemas/BigInt_for_uint64"
                }
              ],
              "maxItems": 2,
              "minItems": 2
            }
          },
          "nextEpochProtocolVersion": {
            "description": "The protocol version that is in effect during the epoch that starts immediately after this checkpoint.",
            "allOf": [
              {
                "$ref": "#/components/schemas/ProtocolVersion"
              }
            ]
          }
        }
      },
      "Event": {
        "type": "object",
        "required": [
          "bcs",
          "id",
          "packageId",
          "parsedJson",
          "sender",
          "transactionModule",
          "type"
        ],
        "properties": {
          "bcs": {
            "description": "Base 58 encoded bcs bytes of the move event",
            "allOf": [
              {
                "$ref": "#/components/schemas/Base58"
              }
            ]
          },
          "id": {
            "description": "Sequential event ID, ie (transaction seq number, event seq number). 1) Serves as a unique event ID for each fullnode 2) Also serves to sequence events for the purposes of pagination and querying. A higher id is an event seen later by that fullnode. This ID is the \"cursor\" for event querying.",
            "allOf": [
              {
                "$ref": "#/components/schemas/EventID"
              }
            ]
          },
          "packageId": {
            "description": "Move package where this event was emitted.",
            "allOf": [
              {
                "$ref": "#/components/schemas/ObjectID"
              }
            ]
          },
          "parsedJson": {
            "description": "Parsed json value of the event"
          },
          "sender": {
            "description": "Sender's Sui address.",
            "allOf": [
              {
                "$ref": "#/components/schemas/SuiAddress"
              }
            ]
          },
          "timestampMs": {
            "description": "UTC timestamp in milliseconds since epoch (1/1/1970)",
            "anyOf": [
              {
                "$ref": "#/components/schemas/BigInt_for_uint64"
              },
              {
                "type": "null"
              }
            ]
          },
          "transactionModule": {
            "description": "Move module where this event was emitted.",
            "type": "string"
          },
          "type": {
            "description": "Move event type.",
            "type": "string"
          }
        }
      },
      "EventFilter": {
        "oneOf": [
          {
            "description": "Query by sender address.",
            "type": "object",
            "required": [
              "Sender"
            ],
            "properties": {
              "Sender": {
                "$ref": "#/components/schemas/SuiAddress"
              }
            },
            "additionalProperties": false
          },
          {
            "description": "Return events emitted by the given transaction.",
            "type": "object",
            "required": [
              "Transaction"
            ],
            "properties": {
              "Transaction": {
                "$ref": "#/components/schemas/TransactionDigest"
              }
            },
            "additionalProperties": false
          },
          {
            "description": "Return events emitted in a specified Package.",
            "type": "object",
            "required": [
              "Package"
            ],
            "properties": {
              "Package": {
                "$ref": "#/components/schemas/ObjectID"
              }
            },
            "additionalProperties": false
          },
          {
            "description": "Return events emitted in a specified Move module.",
            "type": "object",
            "required": [
              "MoveModule"
            ],
            "properties": {
              "MoveModule": {
                "type": "object",
                "required": [
                  "module",
                  "package"
                ],
                "properties": {
                  "module": {
                    "description": "the module name",
                    "type": "string"
                  },
                  "package": {
                    "description": "the Move package ID",
                    "allOf": [
                      {
                        "$ref": "#/components/schemas/ObjectID"
                      }
                    ]
                  }
                }
              }
            },
            "additionalProperties": false
          },
          {
            "description": "Return events with the given move event struct name",
            "type": "object",
            "required": [
              "MoveEventType"
            ],
            "properties": {
              "MoveEventType": {
                "type": "string"
              }
            },
            "additionalProperties": false
          },
          {
            "description": "Return events with the given move event module name",
            "type": "object",
            "required": [
              "MoveEventModule"
            ],
            "properties": {
              "MoveEventModule": {
                "type": "object",
                "required": [
                  "module",
                  "package"
                ],
                "properties": {
                  "module": {
                    "description": "the module name",
                    "type": "string"
                  },
                  "package": {
                    "description": "the Move package ID",
                    "allOf": [
                      {
                        "$ref": "#/components/schemas/ObjectID"
                      }
                    ]
                  }
                }
              }
            },
            "additionalProperties": false
          },
          {
            "type": "object",
            "required": [
              "MoveEventField"
            ],
            "properties": {
              "MoveEventField": {
                "type": "object",
                "required": [
                  "path",
                  "value"
                ],
                "properties": {
                  "path": {
                    "type": "string"
                  },
                  "value": true
                }
              }
            },
            "additionalProperties": false
          },
          {
            "description": "Return events emitted in [start_time, end_time] interval",
            "type": "object",
            "required": [
              "TimeRange"
            ],
            "properties": {
              "TimeRange": {
                "type": "object",
                "required": [
                  "endTime",
                  "startTime"
                ],
                "properties": {
                  "endTime": {
                    "description": "right endpoint of time interval, milliseconds since epoch, exclusive",
                    "allOf": [
                      {
                        "$ref": "#/components/schemas/BigInt_for_uint64"
                      }
                    ]
                  },
                  "startTime": {
                    "description": "left endpoint of time interval, milliseconds since epoch, inclusive",
                    "allOf": [
                      {
                        "$ref": "#/components/schemas/BigInt_for_uint64"
                      }
                    ]
                  }
                }
              }
            },
            "additionalProperties": false
          },
          {
            "type": "object",
            "required": [
              "All"
            ],
            "properties": {
              "All": {
                "type": "array",
                "items": {
                  "$ref": "#/components/schemas/EventFilter"
                }
              }
            },
            "additionalProperties": false
          },
          {
            "type": "object",
            "required": [
              "Any"
            ],
            "properties": {
              "Any": {
                "type": "array",
                "items": {
                  "$ref": "#/components/schemas/EventFilter"
                }
              }
            },
            "additionalProperties": false
          },
          {
            "type": "object",
            "required": [
              "And"
            ],
            "properties": {
              "And": {
                "type": "array",
                "items": [
                  {
                    "$ref": "#/components/schemas/EventFilter"
                  },
                  {
                    "$ref": "#/components/schemas/EventFilter"
                  }
                ],
                "maxItems": 2,
                "minItems": 2
              }
            },
            "additionalProperties": false
          },
          {
            "type": "object",
            "required": [
              "Or"
            ],
            "properties": {
              "Or": {
                "type": "array",
                "items": [
                  {
                    "$ref": "#/components/schemas/EventFilter"
                  },
                  {
                    "$ref": "#/components/schemas/EventFilter"
                  }
                ],
                "maxItems": 2,
                "minItems": 2
              }
            },
            "additionalProperties": false
          }
        ]
      },
      "EventID": {
        "description": "Unique ID of a Sui Event, the ID is a combination of tx seq number and event seq number, the ID is local to this particular fullnode and will be different from other fullnode.",
        "type": "object",
        "required": [
          "eventSeq",
          "txDigest"
        ],
        "properties": {
          "eventSeq": {
            "$ref": "#/components/schemas/BigInt_for_uint64"
          },
          "txDigest": {
            "$ref": "#/components/schemas/TransactionDigest"
          }
        }
      },
      "ExecuteTransactionRequestType": {
        "type": "string",
        "enum": [
          "WaitForEffectsCert",
          "WaitForLocalExecution"
        ]
      },
      "ExecutionStatus": {
        "oneOf": [
          {
            "type": "object",
            "required": [
              "status"
            ],
            "properties": {
              "status": {
                "type": "string",
                "enum": [
                  "success"
                ]
              }
            }
          },
          {
            "type": "object",
            "required": [
              "error",
              "status"
            ],
            "properties": {
              "error": {
                "type": "string"
              },
              "status": {
                "type": "string",
                "enum": [
                  "failure"
                ]
              }
            }
          }
        ]
      },
      "GasCostSummary": {
        "description": "Summary of the charges in a transaction. Storage is charged independently of computation. There are 3 parts to the storage charges: `storage_cost`: it is the charge of storage at the time the transaction is executed. The cost of storage is the number of bytes of the objects being mutated multiplied by a variable storage cost per byte `storage_rebate`: this is the amount a user gets back when manipulating an object. The `storage_rebate` is the `storage_cost` for an object minus fees. `non_refundable_storage_fee`: not all the value of the object storage cost is given back to user and there is a small fraction that is kept by the system. This value tracks that charge.\n\nWhen looking at a gas cost summary the amount charged to the user is `computation_cost + storage_cost - storage_rebate` and that is the amount that is deducted from the gas coins. `non_refundable_storage_fee` is collected from the objects being mutated/deleted and it is tracked by the system in storage funds.\n\nObjects deleted, including the older versions of objects mutated, have the storage field on the objects added up to a pool of \"potential rebate\". This rebate then is reduced by the \"nonrefundable rate\" such that: `potential_rebate(storage cost of deleted/mutated objects) = storage_rebate + non_refundable_storage_fee`",
        "type": "object",
        "required": [
          "computationCost",
          "nonRefundableStorageFee",
          "storageCost",
          "storageRebate"
        ],
        "properties": {
          "computationCost": {
            "description": "Cost of computation/execution",
            "allOf": [
              {
                "$ref": "#/components/schemas/BigInt_for_uint64"
              }
            ]
          },
          "nonRefundableStorageFee": {
            "description": "The fee for the rebate. The portion of the storage rebate kept by the system.",
            "allOf": [
              {
                "$ref": "#/components/schemas/BigInt_for_uint64"
              }
            ]
          },
          "storageCost": {
            "description": "Storage cost, it's the sum of all storage cost for all objects created or mutated.",
            "allOf": [
              {
                "$ref": "#/components/schemas/BigInt_for_uint64"
              }
            ]
          },
          "storageRebate": {
            "description": "The amount of storage cost refunded to the user for all objects deleted or mutated in the transaction.",
            "allOf": [
              {
                "$ref": "#/components/schemas/BigInt_for_uint64"
              }
            ]
          }
        }
      },
      "GasData": {
        "type": "object",
        "required": [
          "budget",
          "owner",
          "payment",
          "price"
        ],
        "properties": {
          "budget": {
            "$ref": "#/components/schemas/BigInt_for_uint64"
          },
          "owner": {
            "$ref": "#/components/schemas/SuiAddress"
          },
          "payment": {
            "type": "array",
            "items": {
              "$ref": "#/components/schemas/ObjectRef"
            }
          },
          "price": {
            "$ref": "#/components/schemas/BigInt_for_uint64"
          }
        }
      },
      "GenericSignature": {
        "description": "Due to the incompatibility of [enum Signature] (which dispatches a trait that assumes signature and pubkey bytes for verification), here we add a wrapper enum where member can just implement a lightweight [trait AuthenticatorTrait]. This way MultiSig (and future Authenticators) can implement its own `verify`.",
        "oneOf": [
          {
            "type": "object",
            "required": [
              "MultiSig"
            ],
            "properties": {
              "MultiSig": {
                "$ref": "#/components/schemas/MultiSig"
              }
            },
            "additionalProperties": false
          },
          {
            "type": "object",
            "required": [
              "Signature"
            ],
            "properties": {
              "Signature": {
                "$ref": "#/components/schemas/Signature"
              }
            },
            "additionalProperties": false
          }
        ]
      },
      "GetPastObjectRequest": {
        "type": "object",
        "required": [
          "objectId",
          "version"
        ],
        "properties": {
          "objectId": {
            "description": "the ID of the queried object",
            "allOf": [
              {
                "$ref": "#/components/schemas/ObjectID"
              }
            ]
          },
          "version": {
            "description": "the version of the queried object.",
            "allOf": [
              {
                "$ref": "#/components/schemas/SequenceNumber"
              }
            ]
          }
        }
      },
      "Hex": {
        "description": "Hex string encoding.",
        "type": "string"
      },
      "InputObjectKind": {
        "oneOf": [
          {
            "type": "object",
            "required": [
              "MovePackage"
            ],
            "properties": {
              "MovePackage": {
                "$ref": "#/components/schemas/ObjectID"
              }
            },
            "additionalProperties": false
          },
          {
            "type": "object",
            "required": [
              "ImmOrOwnedMoveObject"
            ],
            "properties": {
              "ImmOrOwnedMoveObject": {
                "$ref": "#/components/schemas/ObjectRef"
              }
            },
            "additionalProperties": false
          },
          {
            "type": "object",
            "required": [
              "SharedMoveObject"
            ],
            "properties": {
              "SharedMoveObject": {
                "type": "object",
                "required": [
                  "id",
                  "initial_shared_version"
                ],
                "properties": {
                  "id": {
                    "$ref": "#/components/schemas/ObjectID"
                  },
                  "initial_shared_version": {
                    "$ref": "#/components/schemas/SequenceNumber"
                  },
                  "mutable": {
                    "default": true,
                    "type": "boolean"
                  }
                }
              }
            },
            "additionalProperties": false
          }
        ]
      },
      "LoadedChildObject": {
        "type": "object",
        "required": [
          "objectId",
          "sequenceNumber"
        ],
        "properties": {
          "objectId": {
            "$ref": "#/components/schemas/ObjectID"
          },
          "sequenceNumber": {
            "$ref": "#/components/schemas/SequenceNumber"
          }
        }
      },
      "LoadedChildObjectsResponse": {
        "type": "object",
        "required": [
          "loadedChildObjects"
        ],
        "properties": {
          "loadedChildObjects": {
            "type": "array",
            "items": {
              "$ref": "#/components/schemas/LoadedChildObject"
            }
          }
        }
      },
      "MoveCallParams": {
        "type": "object",
        "required": [
          "arguments",
          "function",
          "module",
          "packageObjectId"
        ],
        "properties": {
          "arguments": {
            "type": "array",
            "items": {
              "$ref": "#/components/schemas/SuiJsonValue"
            }
          },
          "function": {
            "type": "string"
          },
          "module": {
            "type": "string"
          },
          "packageObjectId": {
            "$ref": "#/components/schemas/ObjectID"
          },
          "typeArguments": {
            "default": [],
            "type": "array",
            "items": {
              "$ref": "#/components/schemas/TypeTag"
            }
          }
        }
      },
      "MoveFunctionArgType": {
        "oneOf": [
          {
            "type": "string",
            "enum": [
              "Pure"
            ]
          },
          {
            "type": "object",
            "required": [
              "Object"
            ],
            "properties": {
              "Object": {
                "$ref": "#/components/schemas/ObjectValueKind"
              }
            },
            "additionalProperties": false
          }
        ]
      },
      "MoveStruct": {
        "anyOf": [
          {
            "type": "array",
            "items": {
              "$ref": "#/components/schemas/MoveValue"
            }
          },
          {
            "type": "object",
            "required": [
              "fields",
              "type"
            ],
            "properties": {
              "fields": {
                "type": "object",
                "additionalProperties": {
                  "$ref": "#/components/schemas/MoveValue"
                }
              },
              "type": {
                "type": "string"
              }
            }
          },
          {
            "type": "object",
            "additionalProperties": {
              "$ref": "#/components/schemas/MoveValue"
            }
          }
        ]
      },
      "MoveValue": {
        "anyOf": [
          {
            "type": "integer",
            "format": "uint32",
            "minimum": 0.0
          },
          {
            "type": "boolean"
          },
          {
            "$ref": "#/components/schemas/SuiAddress"
          },
          {
            "type": "array",
            "items": {
              "$ref": "#/components/schemas/MoveValue"
            }
          },
          {
            "type": "string"
          },
          {
            "type": "object",
            "required": [
              "id"
            ],
            "properties": {
              "id": {
                "$ref": "#/components/schemas/ObjectID"
              }
            }
          },
          {
            "$ref": "#/components/schemas/MoveStruct"
          },
          {
            "anyOf": [
              {
                "$ref": "#/components/schemas/MoveValue"
              },
              {
                "type": "null"
              }
            ]
          }
        ]
      },
      "MultiSig": {
        "description": "The struct that contains signatures and public keys necessary for authenticating a MultiSig.",
        "type": "object",
        "required": [
          "bitmap",
          "multisig_pk",
          "sigs"
        ],
        "properties": {
          "bitmap": {
            "description": "A bitmap that indicates the position of which public key the signature should be authenticated with.",
            "allOf": [
              {
                "$ref": "#/components/schemas/Base64"
              }
            ]
          },
          "multisig_pk": {
            "description": "The public key encoded with each public key with its signature scheme used along with the corresponding weight.",
            "allOf": [
              {
                "$ref": "#/components/schemas/MultiSigPublicKey"
              }
            ]
          },
          "sigs": {
            "description": "The plain signature encoded with signature scheme.",
            "type": "array",
            "items": {
              "$ref": "#/components/schemas/CompressedSignature"
            }
          }
        }
      },
      "MultiSigPublicKey": {
        "description": "The struct that contains the public key used for authenticating a MultiSig.",
        "type": "object",
        "required": [
          "pk_map",
          "threshold"
        ],
        "properties": {
          "pk_map": {
            "description": "A list of public key and its corresponding weight.",
            "type": "array",
            "items": {
              "type": "array",
              "items": [
                {
                  "$ref": "#/components/schemas/PublicKey"
                },
                {
                  "type": "integer",
                  "format": "uint8",
                  "minimum": 0.0
                }
              ],
              "maxItems": 2,
              "minItems": 2
            }
          },
          "threshold": {
            "description": "If the total weight of the public keys corresponding to verified signatures is larger than threshold, the MultiSig is verified.",
            "type": "integer",
            "format": "uint16",
            "minimum": 0.0
          }
        }
      },
      "ObjectChange": {
        "description": "ObjectChange are derived from the object mutations in the TransactionEffect to provide richer object information.",
        "oneOf": [
          {
            "description": "Module published",
            "type": "object",
            "required": [
              "digest",
              "modules",
              "packageId",
              "type",
              "version"
            ],
            "properties": {
              "digest": {
                "$ref": "#/components/schemas/ObjectDigest"
              },
              "modules": {
                "type": "array",
                "items": {
                  "type": "string"
                }
              },
              "packageId": {
                "$ref": "#/components/schemas/ObjectID"
              },
              "type": {
                "type": "string",
                "enum": [
                  "published"
                ]
              },
              "version": {
                "$ref": "#/components/schemas/SequenceNumber"
              }
            }
          },
          {
            "description": "Transfer objects to new address / wrap in another object",
            "type": "object",
            "required": [
              "digest",
              "objectId",
              "objectType",
              "recipient",
              "sender",
              "type",
              "version"
            ],
            "properties": {
              "digest": {
                "$ref": "#/components/schemas/ObjectDigest"
              },
              "objectId": {
                "$ref": "#/components/schemas/ObjectID"
              },
              "objectType": {
                "type": "string"
              },
              "recipient": {
                "$ref": "#/components/schemas/Owner"
              },
              "sender": {
                "$ref": "#/components/schemas/SuiAddress"
              },
              "type": {
                "type": "string",
                "enum": [
                  "transferred"
                ]
              },
              "version": {
                "$ref": "#/components/schemas/SequenceNumber"
              }
            }
          },
          {
            "description": "Object mutated.",
            "type": "object",
            "required": [
              "digest",
              "objectId",
              "objectType",
              "owner",
              "previousVersion",
              "sender",
              "type",
              "version"
            ],
            "properties": {
              "digest": {
                "$ref": "#/components/schemas/ObjectDigest"
              },
              "objectId": {
                "$ref": "#/components/schemas/ObjectID"
              },
              "objectType": {
                "type": "string"
              },
              "owner": {
                "$ref": "#/components/schemas/Owner"
              },
              "previousVersion": {
                "$ref": "#/components/schemas/SequenceNumber"
              },
              "sender": {
                "$ref": "#/components/schemas/SuiAddress"
              },
              "type": {
                "type": "string",
                "enum": [
                  "mutated"
                ]
              },
              "version": {
                "$ref": "#/components/schemas/SequenceNumber"
              }
            }
          },
          {
            "description": "Delete object",
            "type": "object",
            "required": [
              "objectId",
              "objectType",
              "sender",
              "type",
              "version"
            ],
            "properties": {
              "objectId": {
                "$ref": "#/components/schemas/ObjectID"
              },
              "objectType": {
                "type": "string"
              },
              "sender": {
                "$ref": "#/components/schemas/SuiAddress"
              },
              "type": {
                "type": "string",
                "enum": [
                  "deleted"
                ]
              },
              "version": {
                "$ref": "#/components/schemas/SequenceNumber"
              }
            }
          },
          {
            "description": "Wrapped object",
            "type": "object",
            "required": [
              "objectId",
              "objectType",
              "sender",
              "type",
              "version"
            ],
            "properties": {
              "objectId": {
                "$ref": "#/components/schemas/ObjectID"
              },
              "objectType": {
                "type": "string"
              },
              "sender": {
                "$ref": "#/components/schemas/SuiAddress"
              },
              "type": {
                "type": "string",
                "enum": [
                  "wrapped"
                ]
              },
              "version": {
                "$ref": "#/components/schemas/SequenceNumber"
              }
            }
          },
          {
            "description": "New object creation",
            "type": "object",
            "required": [
              "digest",
              "objectId",
              "objectType",
              "owner",
              "sender",
              "type",
              "version"
            ],
            "properties": {
              "digest": {
                "$ref": "#/components/schemas/ObjectDigest"
              },
              "objectId": {
                "$ref": "#/components/schemas/ObjectID"
              },
              "objectType": {
                "type": "string"
              },
              "owner": {
                "$ref": "#/components/schemas/Owner"
              },
              "sender": {
                "$ref": "#/components/schemas/SuiAddress"
              },
              "type": {
                "type": "string",
                "enum": [
                  "created"
                ]
              },
              "version": {
                "$ref": "#/components/schemas/SequenceNumber"
              }
            }
          }
        ]
      },
      "ObjectData": {
        "type": "object",
        "required": [
          "digest",
          "objectId",
          "version"
        ],
        "properties": {
          "bcs": {
            "description": "Move object content or package content in BCS, default to be None unless SuiObjectDataOptions.showBcs is set to true",
            "anyOf": [
              {
                "$ref": "#/components/schemas/RawData"
              },
              {
                "type": "null"
              }
            ]
          },
          "content": {
            "description": "Move object content or package content, default to be None unless SuiObjectDataOptions.showContent is set to true",
            "anyOf": [
              {
                "$ref": "#/components/schemas/Data"
              },
              {
                "type": "null"
              }
            ]
          },
          "digest": {
            "description": "Base64 string representing the object digest",
            "allOf": [
              {
                "$ref": "#/components/schemas/ObjectDigest"
              }
            ]
          },
          "display": {
            "description": "The Display metadata for frontend UI rendering, default to be None unless SuiObjectDataOptions.showContent is set to true This can also be None if the struct type does not have Display defined See more details in <https://forums.sui.io/t/nft-object-display-proposal/4872>",
            "anyOf": [
              {
                "$ref": "#/components/schemas/DisplayFieldsResponse"
              },
              {
                "type": "null"
              }
            ]
          },
          "objectId": {
            "$ref": "#/components/schemas/ObjectID"
          },
          "owner": {
            "description": "The owner of this object. Default to be None unless SuiObjectDataOptions.showOwner is set to true",
            "anyOf": [
              {
                "$ref": "#/components/schemas/Owner"
              },
              {
                "type": "null"
              }
            ]
          },
          "previousTransaction": {
            "description": "The digest of the transaction that created or last mutated this object. Default to be None unless SuiObjectDataOptions.showPreviousTransaction is set to true",
            "anyOf": [
              {
                "$ref": "#/components/schemas/TransactionDigest"
              },
              {
                "type": "null"
              }
            ]
          },
          "storageRebate": {
            "description": "The amount of SUI we would rebate if this object gets deleted. This number is re-calculated each time the object is mutated based on the present storage gas price.",
            "anyOf": [
              {
                "$ref": "#/components/schemas/BigInt_for_uint64"
              },
              {
                "type": "null"
              }
            ]
          },
          "type": {
            "description": "The type of the object. Default to be None unless SuiObjectDataOptions.showType is set to true",
            "type": [
              "string",
              "null"
            ]
          },
          "version": {
            "description": "Object version.",
            "allOf": [
              {
                "$ref": "#/components/schemas/SequenceNumber"
              }
            ]
          }
        }
      },
      "ObjectDataOptions": {
        "type": "object",
        "properties": {
          "showBcs": {
            "description": "Whether to show the content in BCS format. Default to be False",
            "default": false,
            "type": "boolean"
          },
          "showContent": {
            "description": "Whether to show the content(i.e., package content or Move struct content) of the object. Default to be False",
            "default": false,
            "type": "boolean"
          },
          "showDisplay": {
            "description": "Whether to show the Display metadata of the object for frontend rendering. Default to be False",
            "default": false,
            "type": "boolean"
          },
          "showOwner": {
            "description": "Whether to show the owner of the object. Default to be False",
            "default": false,
            "type": "boolean"
          },
          "showPreviousTransaction": {
            "description": "Whether to show the previous transaction digest of the object. Default to be False",
            "default": false,
            "type": "boolean"
          },
          "showStorageRebate": {
            "description": "Whether to show the storage rebate of the object. Default to be False",
            "default": false,
            "type": "boolean"
          },
          "showType": {
            "description": "Whether to show the type of the object. Default to be False",
            "default": false,
            "type": "boolean"
          }
        }
      },
      "ObjectDigest": {
        "$ref": "#/components/schemas/Digest"
      },
      "ObjectID": {
        "$ref": "#/components/schemas/Hex"
      },
      "ObjectRead": {
        "oneOf": [
          {
            "description": "The object exists and is found with this version",
            "type": "object",
            "required": [
              "details",
              "status"
            ],
            "properties": {
              "details": {
                "$ref": "#/components/schemas/ObjectData"
              },
              "status": {
                "type": "string",
                "enum": [
                  "VersionFound"
                ]
              }
            }
          },
          {
            "description": "The object does not exist",
            "type": "object",
            "required": [
              "details",
              "status"
            ],
            "properties": {
              "details": {
                "$ref": "#/components/schemas/ObjectID"
              },
              "status": {
                "type": "string",
                "enum": [
                  "ObjectNotExists"
                ]
              }
            }
          },
          {
            "description": "The object is found to be deleted with this version",
            "type": "object",
            "required": [
              "details",
              "status"
            ],
            "properties": {
              "details": {
                "$ref": "#/components/schemas/ObjectRef"
              },
              "status": {
                "type": "string",
                "enum": [
                  "ObjectDeleted"
                ]
              }
            }
          },
          {
            "description": "The object exists but not found with this version",
            "type": "object",
            "required": [
              "details",
              "status"
            ],
            "properties": {
              "details": {
                "type": "array",
                "items": [
                  {
                    "$ref": "#/components/schemas/ObjectID"
                  },
                  {
                    "$ref": "#/components/schemas/SequenceNumber"
                  }
                ],
                "maxItems": 2,
                "minItems": 2
              },
              "status": {
                "type": "string",
                "enum": [
                  "VersionNotFound"
                ]
              }
            }
          },
          {
            "description": "The asked object version is higher than the latest",
            "type": "object",
            "required": [
              "details",
              "status"
            ],
            "properties": {
              "details": {
                "type": "object",
                "required": [
                  "asked_version",
                  "latest_version",
                  "object_id"
                ],
                "properties": {
                  "asked_version": {
                    "$ref": "#/components/schemas/SequenceNumber"
                  },
                  "latest_version": {
                    "$ref": "#/components/schemas/SequenceNumber"
                  },
                  "object_id": {
                    "$ref": "#/components/schemas/ObjectID"
                  }
                }
              },
              "status": {
                "type": "string",
                "enum": [
                  "VersionTooHigh"
                ]
              }
            }
          }
        ]
      },
      "ObjectRef": {
        "type": "object",
        "required": [
          "digest",
          "objectId",
          "version"
        ],
        "properties": {
          "digest": {
            "description": "Base64 string representing the object digest",
            "allOf": [
              {
                "$ref": "#/components/schemas/ObjectDigest"
              }
            ]
          },
          "objectId": {
            "description": "Hex code as string representing the object id",
            "allOf": [
              {
                "$ref": "#/components/schemas/ObjectID"
              }
            ]
          },
          "version": {
            "description": "Object version.",
            "allOf": [
              {
                "$ref": "#/components/schemas/SequenceNumber"
              }
            ]
          }
        }
      },
      "ObjectResponseError": {
        "oneOf": [
          {
            "type": "object",
            "required": [
              "code",
              "object_id"
            ],
            "properties": {
              "code": {
                "type": "string",
                "enum": [
                  "notExists"
                ]
              },
              "object_id": {
                "$ref": "#/components/schemas/ObjectID"
              }
            }
          },
          {
            "type": "object",
            "required": [
              "code",
              "parent_object_id"
            ],
            "properties": {
              "code": {
                "type": "string",
                "enum": [
                  "dynamicFieldNotFound"
                ]
              },
              "parent_object_id": {
                "$ref": "#/components/schemas/ObjectID"
              }
            }
          },
          {
            "type": "object",
            "required": [
              "code",
              "digest",
              "object_id",
              "version"
            ],
            "properties": {
              "code": {
                "type": "string",
                "enum": [
                  "deleted"
                ]
              },
              "digest": {
                "description": "Base64 string representing the object digest",
                "allOf": [
                  {
                    "$ref": "#/components/schemas/ObjectDigest"
                  }
                ]
              },
              "object_id": {
                "$ref": "#/components/schemas/ObjectID"
              },
              "version": {
                "description": "Object version.",
                "allOf": [
                  {
                    "$ref": "#/components/schemas/SequenceNumber"
                  }
                ]
              }
            }
          },
          {
            "type": "object",
            "required": [
              "code"
            ],
            "properties": {
              "code": {
                "type": "string",
                "enum": [
                  "unknown"
                ]
              }
            }
          },
          {
            "type": "object",
            "required": [
              "code",
              "error"
            ],
            "properties": {
              "code": {
                "type": "string",
                "enum": [
                  "displayError"
                ]
              },
              "error": {
                "type": "string"
              }
            }
          }
        ]
      },
      "ObjectResponseQuery": {
        "type": "object",
        "properties": {
          "filter": {
            "description": "If None, no filter will be applied",
            "default": null,
            "anyOf": [
              {
                "$ref": "#/components/schemas/SuiObjectDataFilter"
              },
              {
                "type": "null"
              }
            ]
          },
          "options": {
            "description": "config which fields to include in the response, by default only digest is included",
            "default": null,
            "anyOf": [
              {
                "$ref": "#/components/schemas/ObjectDataOptions"
              },
              {
                "type": "null"
              }
            ]
          }
        }
      },
      "ObjectValueKind": {
        "type": "string",
        "enum": [
          "ByImmutableReference",
          "ByMutableReference",
          "ByValue"
        ]
      },
      "OwnedObjectRef": {
        "type": "object",
        "required": [
          "owner",
          "reference"
        ],
        "properties": {
          "owner": {
            "$ref": "#/components/schemas/Owner"
          },
          "reference": {
            "$ref": "#/components/schemas/ObjectRef"
          }
        }
      },
      "Owner": {
        "oneOf": [
          {
            "description": "Object is exclusively owned by a single address, and is mutable.",
            "type": "object",
            "required": [
              "AddressOwner"
            ],
            "properties": {
              "AddressOwner": {
                "$ref": "#/components/schemas/SuiAddress"
              }
            },
            "additionalProperties": false
          },
          {
            "description": "Object is exclusively owned by a single object, and is mutable. The object ID is converted to SuiAddress as SuiAddress is universal.",
            "type": "object",
            "required": [
              "ObjectOwner"
            ],
            "properties": {
              "ObjectOwner": {
                "$ref": "#/components/schemas/SuiAddress"
              }
            },
            "additionalProperties": false
          },
          {
            "description": "Object is shared, can be used by any address, and is mutable.",
            "type": "object",
            "required": [
              "Shared"
            ],
            "properties": {
              "Shared": {
                "type": "object",
                "required": [
                  "initial_shared_version"
                ],
                "properties": {
                  "initial_shared_version": {
                    "description": "The version at which the object became shared",
                    "allOf": [
                      {
                        "$ref": "#/components/schemas/SequenceNumber"
                      }
                    ]
                  }
                }
              }
            },
            "additionalProperties": false
          },
          {
            "description": "Object is immutable, and hence ownership doesn't matter.",
            "type": "string",
            "enum": [
              "Immutable"
            ]
          }
        ]
      },
      "Page_for_Checkpoint_and_BigInt_for_uint64": {
        "description": "`next_cursor` points to the last item in the page; Reading with `next_cursor` will start from the next item after `next_cursor` if `next_cursor` is `Some`, otherwise it will start from the first item.",
        "type": "object",
        "required": [
          "data",
          "hasNextPage"
        ],
        "properties": {
          "data": {
            "type": "array",
            "items": {
              "$ref": "#/components/schemas/Checkpoint"
            }
          },
          "hasNextPage": {
            "type": "boolean"
          },
          "nextCursor": {
            "anyOf": [
              {
                "$ref": "#/components/schemas/BigInt_for_uint64"
              },
              {
                "type": "null"
              }
            ]
          }
        }
      },
      "Page_for_Coin_and_ObjectID": {
        "description": "`next_cursor` points to the last item in the page; Reading with `next_cursor` will start from the next item after `next_cursor` if `next_cursor` is `Some`, otherwise it will start from the first item.",
        "type": "object",
        "required": [
          "data",
          "hasNextPage"
        ],
        "properties": {
          "data": {
            "type": "array",
            "items": {
              "$ref": "#/components/schemas/Coin"
            }
          },
          "hasNextPage": {
            "type": "boolean"
          },
          "nextCursor": {
            "anyOf": [
              {
                "$ref": "#/components/schemas/ObjectID"
              },
              {
                "type": "null"
              }
            ]
          }
        }
      },
      "Page_for_DynamicFieldInfo_and_ObjectID": {
        "description": "`next_cursor` points to the last item in the page; Reading with `next_cursor` will start from the next item after `next_cursor` if `next_cursor` is `Some`, otherwise it will start from the first item.",
        "type": "object",
        "required": [
          "data",
          "hasNextPage"
        ],
        "properties": {
          "data": {
            "type": "array",
            "items": {
              "$ref": "#/components/schemas/DynamicFieldInfo"
            }
          },
          "hasNextPage": {
            "type": "boolean"
          },
          "nextCursor": {
            "anyOf": [
              {
                "$ref": "#/components/schemas/ObjectID"
              },
              {
                "type": "null"
              }
            ]
          }
        }
      },
      "Page_for_Event_and_EventID": {
        "description": "`next_cursor` points to the last item in the page; Reading with `next_cursor` will start from the next item after `next_cursor` if `next_cursor` is `Some`, otherwise it will start from the first item.",
        "type": "object",
        "required": [
          "data",
          "hasNextPage"
        ],
        "properties": {
          "data": {
            "type": "array",
            "items": {
              "$ref": "#/components/schemas/Event"
            }
          },
          "hasNextPage": {
            "type": "boolean"
          },
          "nextCursor": {
            "anyOf": [
              {
                "$ref": "#/components/schemas/EventID"
              },
              {
                "type": "null"
              }
            ]
          }
        }
      },
      "Page_for_String_and_ObjectID": {
        "description": "`next_cursor` points to the last item in the page; Reading with `next_cursor` will start from the next item after `next_cursor` if `next_cursor` is `Some`, otherwise it will start from the first item.",
        "type": "object",
        "required": [
          "data",
          "hasNextPage"
        ],
        "properties": {
          "data": {
            "type": "array",
            "items": {
              "type": "string"
            }
          },
          "hasNextPage": {
            "type": "boolean"
          },
          "nextCursor": {
            "anyOf": [
              {
                "$ref": "#/components/schemas/ObjectID"
              },
              {
                "type": "null"
              }
            ]
          }
        }
      },
      "Page_for_SuiObjectResponse_and_ObjectID": {
        "description": "`next_cursor` points to the last item in the page; Reading with `next_cursor` will start from the next item after `next_cursor` if `next_cursor` is `Some`, otherwise it will start from the first item.",
        "type": "object",
        "required": [
          "data",
          "hasNextPage"
        ],
        "properties": {
          "data": {
            "type": "array",
            "items": {
              "$ref": "#/components/schemas/SuiObjectResponse"
            }
          },
          "hasNextPage": {
            "type": "boolean"
          },
          "nextCursor": {
            "anyOf": [
              {
                "$ref": "#/components/schemas/ObjectID"
              },
              {
                "type": "null"
              }
            ]
          }
        }
      },
      "Page_for_TransactionBlockResponse_and_TransactionDigest": {
        "description": "`next_cursor` points to the last item in the page; Reading with `next_cursor` will start from the next item after `next_cursor` if `next_cursor` is `Some`, otherwise it will start from the first item.",
        "type": "object",
        "required": [
          "data",
          "hasNextPage"
        ],
        "properties": {
          "data": {
            "type": "array",
            "items": {
              "$ref": "#/components/schemas/TransactionBlockResponse"
            }
          },
          "hasNextPage": {
            "type": "boolean"
          },
          "nextCursor": {
            "anyOf": [
              {
                "$ref": "#/components/schemas/TransactionDigest"
              },
              {
                "type": "null"
              }
            ]
          }
        }
      },
      "ProtocolConfig": {
        "type": "object",
        "required": [
          "attributes",
          "featureFlags",
          "maxSupportedProtocolVersion",
          "minSupportedProtocolVersion",
          "protocolVersion"
        ],
        "properties": {
          "attributes": {
            "type": "object",
            "additionalProperties": {
              "anyOf": [
                {
                  "$ref": "#/components/schemas/ProtocolConfigValue"
                },
                {
                  "type": "null"
                }
              ]
            }
          },
          "featureFlags": {
            "type": "object",
            "additionalProperties": {
              "type": "boolean"
            }
          },
          "maxSupportedProtocolVersion": {
            "$ref": "#/components/schemas/ProtocolVersion"
          },
          "minSupportedProtocolVersion": {
            "$ref": "#/components/schemas/ProtocolVersion"
          },
          "protocolVersion": {
            "$ref": "#/components/schemas/ProtocolVersion"
          }
        }
      },
      "ProtocolConfigValue": {
        "oneOf": [
          {
            "type": "object",
            "required": [
              "u32"
            ],
            "properties": {
              "u32": {
                "$ref": "#/components/schemas/BigInt_for_uint32"
              }
            },
            "additionalProperties": false
          },
          {
            "type": "object",
            "required": [
              "u64"
            ],
            "properties": {
              "u64": {
                "$ref": "#/components/schemas/BigInt_for_uint64"
              }
            },
            "additionalProperties": false
          },
          {
            "type": "object",
            "required": [
              "f64"
            ],
            "properties": {
              "f64": {
                "type": "string"
              }
            },
            "additionalProperties": false
          }
        ]
      },
      "ProtocolVersion": {
        "$ref": "#/components/schemas/BigInt_for_uint64"
      },
      "PublicKey": {
        "oneOf": [
          {
            "type": "object",
            "required": [
              "Ed25519"
            ],
            "properties": {
              "Ed25519": {
                "$ref": "#/components/schemas/Base64"
              }
            },
            "additionalProperties": false
          },
          {
            "type": "object",
            "required": [
              "Secp256k1"
            ],
            "properties": {
              "Secp256k1": {
                "$ref": "#/components/schemas/Base64"
              }
            },
            "additionalProperties": false
          },
          {
            "type": "object",
            "required": [
              "Secp256r1"
            ],
            "properties": {
              "Secp256r1": {
                "$ref": "#/components/schemas/Base64"
              }
            },
            "additionalProperties": false
          }
        ]
      },
      "RPCTransactionRequestParams": {
        "oneOf": [
          {
            "type": "object",
            "required": [
              "transferObjectRequestParams"
            ],
            "properties": {
              "transferObjectRequestParams": {
                "$ref": "#/components/schemas/TransferObjectParams"
              }
            },
            "additionalProperties": false
          },
          {
            "type": "object",
            "required": [
              "moveCallRequestParams"
            ],
            "properties": {
              "moveCallRequestParams": {
                "$ref": "#/components/schemas/MoveCallParams"
              }
            },
            "additionalProperties": false
          }
        ]
      },
      "RawData": {
        "oneOf": [
          {
            "type": "object",
            "required": [
              "bcsBytes",
              "dataType",
              "hasPublicTransfer",
              "type",
              "version"
            ],
            "properties": {
              "bcsBytes": {
                "$ref": "#/components/schemas/Base64"
              },
              "dataType": {
                "type": "string",
                "enum": [
                  "moveObject"
                ]
              },
              "hasPublicTransfer": {
                "type": "boolean"
              },
              "type": {
                "type": "string"
              },
              "version": {
                "$ref": "#/components/schemas/SequenceNumber"
              }
            }
          },
          {
            "type": "object",
            "required": [
              "dataType",
              "id",
              "linkageTable",
              "moduleMap",
              "typeOriginTable",
              "version"
            ],
            "properties": {
              "dataType": {
                "type": "string",
                "enum": [
                  "package"
                ]
              },
              "id": {
                "$ref": "#/components/schemas/ObjectID"
              },
              "linkageTable": {
                "type": "object",
                "additionalProperties": {
                  "$ref": "#/components/schemas/UpgradeInfo"
                }
              },
              "moduleMap": {
                "type": "object",
                "additionalProperties": {
                  "$ref": "#/components/schemas/Base64"
                }
              },
              "typeOriginTable": {
                "type": "array",
                "items": {
                  "$ref": "#/components/schemas/TypeOrigin"
                }
              },
              "version": {
                "$ref": "#/components/schemas/SequenceNumber"
              }
            }
          }
        ]
      },
      "Secp256k1SuiSignature": {
        "$ref": "#/components/schemas/Base64"
      },
      "Secp256r1SuiSignature": {
        "$ref": "#/components/schemas/Base64"
      },
      "SequenceNumber": {
        "type": "integer",
        "format": "uint64",
        "minimum": 0.0
      },
      "Signature": {
        "oneOf": [
          {
            "type": "object",
            "required": [
              "Ed25519SuiSignature"
            ],
            "properties": {
              "Ed25519SuiSignature": {
                "$ref": "#/components/schemas/Ed25519SuiSignature"
              }
            },
            "additionalProperties": false
          },
          {
            "type": "object",
            "required": [
              "Secp256k1SuiSignature"
            ],
            "properties": {
              "Secp256k1SuiSignature": {
                "$ref": "#/components/schemas/Secp256k1SuiSignature"
              }
            },
            "additionalProperties": false
          },
          {
            "type": "object",
            "required": [
              "Secp256r1SuiSignature"
            ],
            "properties": {
              "Secp256r1SuiSignature": {
                "$ref": "#/components/schemas/Secp256r1SuiSignature"
              }
            },
            "additionalProperties": false
          }
        ]
      },
      "Stake": {
        "type": "object",
        "oneOf": [
          {
            "type": "object",
            "required": [
              "status"
            ],
            "properties": {
              "status": {
                "type": "string",
                "enum": [
                  "Pending"
                ]
              }
            }
          },
          {
            "type": "object",
            "required": [
              "estimatedReward",
              "status"
            ],
            "properties": {
              "estimatedReward": {
                "$ref": "#/components/schemas/BigInt_for_uint64"
              },
              "status": {
                "type": "string",
                "enum": [
                  "Active"
                ]
              }
            }
          },
          {
            "type": "object",
            "required": [
              "status"
            ],
            "properties": {
              "status": {
                "type": "string",
                "enum": [
                  "Unstaked"
                ]
              }
            }
          }
        ],
        "required": [
          "principal",
          "stakeActiveEpoch",
          "stakeRequestEpoch",
          "stakedSuiId"
        ],
        "properties": {
          "principal": {
            "$ref": "#/components/schemas/BigInt_for_uint64"
          },
          "stakeActiveEpoch": {
            "$ref": "#/components/schemas/BigInt_for_uint64"
          },
          "stakeRequestEpoch": {
            "$ref": "#/components/schemas/BigInt_for_uint64"
          },
          "stakedSuiId": {
            "description": "ID of the StakedSui receipt object.",
            "allOf": [
              {
                "$ref": "#/components/schemas/ObjectID"
              }
            ]
          }
        }
      },
      "SuiAddress": {
        "$ref": "#/components/schemas/Hex"
      },
      "SuiArgument": {
        "description": "An argument to a transaction in a programmable transaction block",
        "oneOf": [
          {
            "description": "The gas coin. The gas coin can only be used by-ref, except for with `TransferObjects`, which can use it by-value.",
            "type": "string",
            "enum": [
              "GasCoin"
            ]
          },
          {
            "description": "One of the input objects or primitive values (from `ProgrammableTransactionBlock` inputs)",
            "type": "object",
            "required": [
              "Input"
            ],
            "properties": {
              "Input": {
                "type": "integer",
                "format": "uint16",
                "minimum": 0.0
              }
            },
            "additionalProperties": false
          },
          {
            "description": "The result of another transaction (from `ProgrammableTransactionBlock` transactions)",
            "type": "object",
            "required": [
              "Result"
            ],
            "properties": {
              "Result": {
                "type": "integer",
                "format": "uint16",
                "minimum": 0.0
              }
            },
            "additionalProperties": false
          },
          {
            "description": "Like a `Result` but it accesses a nested result. Currently, the only usage of this is to access a value from a Move call with multiple return values.",
            "type": "object",
            "required": [
              "NestedResult"
            ],
            "properties": {
              "NestedResult": {
                "type": "array",
                "items": [
                  {
                    "type": "integer",
                    "format": "uint16",
                    "minimum": 0.0
                  },
                  {
                    "type": "integer",
                    "format": "uint16",
                    "minimum": 0.0
                  }
                ],
                "maxItems": 2,
                "minItems": 2
              }
            },
            "additionalProperties": false
          }
        ]
      },
      "SuiCallArg": {
        "oneOf": [
          {
            "type": "object",
            "oneOf": [
              {
                "type": "object",
                "required": [
                  "digest",
                  "objectId",
                  "objectType",
                  "version"
                ],
                "properties": {
                  "digest": {
                    "$ref": "#/components/schemas/ObjectDigest"
                  },
                  "objectId": {
                    "$ref": "#/components/schemas/ObjectID"
                  },
                  "objectType": {
                    "type": "string",
                    "enum": [
                      "immOrOwnedObject"
                    ]
                  },
                  "version": {
                    "$ref": "#/components/schemas/SequenceNumber"
                  }
                }
              },
              {
                "type": "object",
                "required": [
                  "initialSharedVersion",
                  "mutable",
                  "objectId",
                  "objectType"
                ],
                "properties": {
                  "initialSharedVersion": {
                    "$ref": "#/components/schemas/SequenceNumber"
                  },
                  "mutable": {
                    "type": "boolean"
                  },
                  "objectId": {
                    "$ref": "#/components/schemas/ObjectID"
                  },
                  "objectType": {
                    "type": "string",
                    "enum": [
                      "sharedObject"
                    ]
                  }
                }
              }
            ],
            "required": [
              "type"
            ],
            "properties": {
              "type": {
                "type": "string",
                "enum": [
                  "object"
                ]
              }
            }
          },
          {
            "type": "object",
            "required": [
              "type",
              "value"
            ],
            "properties": {
              "type": {
                "type": "string",
                "enum": [
                  "pure"
                ]
              },
              "value": {
                "$ref": "#/components/schemas/SuiJsonValue"
              },
              "valueType": {
                "default": null,
                "type": [
                  "string",
                  "null"
                ]
              }
            }
          }
        ]
      },
      "SuiCoinMetadata": {
        "type": "object",
        "required": [
          "decimals",
          "description",
          "name",
          "symbol"
        ],
        "properties": {
          "decimals": {
            "description": "Number of decimal places the coin uses.",
            "type": "integer",
            "format": "uint8",
            "minimum": 0.0
          },
          "description": {
            "description": "Description of the token",
            "type": "string"
          },
          "iconUrl": {
            "description": "URL for the token logo",
            "type": [
              "string",
              "null"
            ]
          },
          "id": {
            "description": "Object id for the CoinMetadata object",
            "anyOf": [
              {
                "$ref": "#/components/schemas/ObjectID"
              },
              {
                "type": "null"
              }
            ]
          },
          "name": {
            "description": "Name for the token",
            "type": "string"
          },
          "symbol": {
            "description": "Symbol for the token",
            "type": "string"
          }
        }
      },
      "SuiExecutionResult": {
        "type": "object",
        "properties": {
          "mutableReferenceOutputs": {
            "description": "The value of any arguments that were mutably borrowed. Non-mut borrowed values are not included",
            "type": "array",
            "items": {
              "type": "array",
              "items": [
                {
                  "$ref": "#/components/schemas/SuiArgument"
                },
                {
                  "type": "array",
                  "items": {
                    "type": "integer",
                    "format": "uint8",
                    "minimum": 0.0
                  }
                },
                {
                  "$ref": "#/components/schemas/TypeTag"
                }
              ],
              "maxItems": 3,
              "minItems": 3
            }
          },
          "returnValues": {
            "description": "The return values from the transaction",
            "type": "array",
            "items": {
              "type": "array",
              "items": [
                {
                  "type": "array",
                  "items": {
                    "type": "integer",
                    "format": "uint8",
                    "minimum": 0.0
                  }
                },
                {
                  "$ref": "#/components/schemas/TypeTag"
                }
              ],
              "maxItems": 2,
              "minItems": 2
            }
          }
        }
      },
      "SuiJsonValue": {},
      "SuiMoveAbility": {
        "type": "string",
        "enum": [
          "Copy",
          "Drop",
          "Store",
          "Key"
        ]
      },
      "SuiMoveAbilitySet": {
        "type": "object",
        "required": [
          "abilities"
        ],
        "properties": {
          "abilities": {
            "type": "array",
            "items": {
              "$ref": "#/components/schemas/SuiMoveAbility"
            }
          }
        }
      },
      "SuiMoveModuleId": {
        "type": "object",
        "required": [
          "address",
          "name"
        ],
        "properties": {
          "address": {
            "type": "string"
          },
          "name": {
            "type": "string"
          }
        }
      },
      "SuiMoveNormalizedField": {
        "type": "object",
        "required": [
          "name",
          "type"
        ],
        "properties": {
          "name": {
            "type": "string"
          },
          "type": {
            "$ref": "#/components/schemas/SuiMoveNormalizedType"
          }
        }
      },
      "SuiMoveNormalizedFunction": {
        "type": "object",
        "required": [
          "isEntry",
          "parameters",
          "return",
          "typeParameters",
          "visibility"
        ],
        "properties": {
          "isEntry": {
            "type": "boolean"
          },
          "parameters": {
            "type": "array",
            "items": {
              "$ref": "#/components/schemas/SuiMoveNormalizedType"
            }
          },
          "return": {
            "type": "array",
            "items": {
              "$ref": "#/components/schemas/SuiMoveNormalizedType"
            }
          },
          "typeParameters": {
            "type": "array",
            "items": {
              "$ref": "#/components/schemas/SuiMoveAbilitySet"
            }
          },
          "visibility": {
            "$ref": "#/components/schemas/SuiMoveVisibility"
          }
        }
      },
      "SuiMoveNormalizedModule": {
        "type": "object",
        "required": [
          "address",
          "exposedFunctions",
          "fileFormatVersion",
          "friends",
          "name",
          "structs"
        ],
        "properties": {
          "address": {
            "type": "string"
          },
          "exposedFunctions": {
            "type": "object",
            "additionalProperties": {
              "$ref": "#/components/schemas/SuiMoveNormalizedFunction"
            }
          },
          "fileFormatVersion": {
            "type": "integer",
            "format": "uint32",
            "minimum": 0.0
          },
          "friends": {
            "type": "array",
            "items": {
              "$ref": "#/components/schemas/SuiMoveModuleId"
            }
          },
          "name": {
            "type": "string"
          },
          "structs": {
            "type": "object",
            "additionalProperties": {
              "$ref": "#/components/schemas/SuiMoveNormalizedStruct"
            }
          }
        }
      },
      "SuiMoveNormalizedStruct": {
        "type": "object",
        "required": [
          "abilities",
          "fields",
          "typeParameters"
        ],
        "properties": {
          "abilities": {
            "$ref": "#/components/schemas/SuiMoveAbilitySet"
          },
          "fields": {
            "type": "array",
            "items": {
              "$ref": "#/components/schemas/SuiMoveNormalizedField"
            }
          },
          "typeParameters": {
            "type": "array",
            "items": {
              "$ref": "#/components/schemas/SuiMoveStructTypeParameter"
            }
          }
        }
      },
      "SuiMoveNormalizedType": {
        "oneOf": [
          {
            "type": "string",
            "enum": [
              "Bool",
              "U8",
              "U16",
              "U32",
              "U64",
              "U128",
              "U256",
              "Address",
              "Signer"
            ]
          },
          {
            "type": "object",
            "required": [
              "Struct"
            ],
            "properties": {
              "Struct": {
                "type": "object",
                "required": [
                  "address",
                  "module",
                  "name",
                  "typeArguments"
                ],
                "properties": {
                  "address": {
                    "type": "string"
                  },
                  "module": {
                    "type": "string"
                  },
                  "name": {
                    "type": "string"
                  },
                  "typeArguments": {
                    "type": "array",
                    "items": {
                      "$ref": "#/components/schemas/SuiMoveNormalizedType"
                    }
                  }
                }
              }
            },
            "additionalProperties": false
          },
          {
            "type": "object",
            "required": [
              "Vector"
            ],
            "properties": {
              "Vector": {
                "$ref": "#/components/schemas/SuiMoveNormalizedType"
              }
            },
            "additionalProperties": false
          },
          {
            "type": "object",
            "required": [
              "TypeParameter"
            ],
            "properties": {
              "TypeParameter": {
                "type": "integer",
                "format": "uint16",
                "minimum": 0.0
              }
            },
            "additionalProperties": false
          },
          {
            "type": "object",
            "required": [
              "Reference"
            ],
            "properties": {
              "Reference": {
                "$ref": "#/components/schemas/SuiMoveNormalizedType"
              }
            },
            "additionalProperties": false
          },
          {
            "type": "object",
            "required": [
              "MutableReference"
            ],
            "properties": {
              "MutableReference": {
                "$ref": "#/components/schemas/SuiMoveNormalizedType"
              }
            },
            "additionalProperties": false
          }
        ]
      },
      "SuiMoveStructTypeParameter": {
        "type": "object",
        "required": [
          "constraints",
          "isPhantom"
        ],
        "properties": {
          "constraints": {
            "$ref": "#/components/schemas/SuiMoveAbilitySet"
          },
          "isPhantom": {
            "type": "boolean"
          }
        }
      },
      "SuiMoveVisibility": {
        "type": "string",
        "enum": [
          "Private",
          "Public",
          "Friend"
        ]
      },
      "SuiObjectDataFilter": {
        "oneOf": [
          {
            "type": "object",
            "required": [
              "MatchAll"
            ],
            "properties": {
              "MatchAll": {
                "type": "array",
                "items": {
                  "$ref": "#/components/schemas/SuiObjectDataFilter"
                }
              }
            },
            "additionalProperties": false
          },
          {
            "type": "object",
            "required": [
              "MatchAny"
            ],
            "properties": {
              "MatchAny": {
                "type": "array",
                "items": {
                  "$ref": "#/components/schemas/SuiObjectDataFilter"
                }
              }
            },
            "additionalProperties": false
          },
          {
            "type": "object",
            "required": [
              "MatchNone"
            ],
            "properties": {
              "MatchNone": {
                "type": "array",
                "items": {
                  "$ref": "#/components/schemas/SuiObjectDataFilter"
                }
              }
            },
            "additionalProperties": false
          },
          {
            "description": "Query by type a specified Package.",
            "type": "object",
            "required": [
              "Package"
            ],
            "properties": {
              "Package": {
                "$ref": "#/components/schemas/ObjectID"
              }
            },
            "additionalProperties": false
          },
          {
            "description": "Query by type a specified Move module.",
            "type": "object",
            "required": [
              "MoveModule"
            ],
            "properties": {
              "MoveModule": {
                "type": "object",
                "required": [
                  "module",
                  "package"
                ],
                "properties": {
                  "module": {
                    "description": "the module name",
                    "type": "string"
                  },
                  "package": {
                    "description": "the Move package ID",
                    "allOf": [
                      {
                        "$ref": "#/components/schemas/ObjectID"
                      }
                    ]
                  }
                }
              }
            },
            "additionalProperties": false
          },
          {
            "description": "Query by type",
            "type": "object",
            "required": [
              "StructType"
            ],
            "properties": {
              "StructType": {
                "type": "string"
              }
            },
            "additionalProperties": false
          },
          {
            "type": "object",
            "required": [
              "AddressOwner"
            ],
            "properties": {
              "AddressOwner": {
                "$ref": "#/components/schemas/SuiAddress"
              }
            },
            "additionalProperties": false
          },
          {
            "type": "object",
            "required": [
              "ObjectOwner"
            ],
            "properties": {
              "ObjectOwner": {
                "$ref": "#/components/schemas/ObjectID"
              }
            },
            "additionalProperties": false
          },
          {
            "type": "object",
            "required": [
              "ObjectId"
            ],
            "properties": {
              "ObjectId": {
                "$ref": "#/components/schemas/ObjectID"
              }
            },
            "additionalProperties": false
          },
          {
            "type": "object",
            "required": [
              "ObjectIds"
            ],
            "properties": {
              "ObjectIds": {
                "type": "array",
                "items": {
                  "$ref": "#/components/schemas/ObjectID"
                }
              }
            },
            "additionalProperties": false
          },
          {
            "type": "object",
            "required": [
              "Version"
            ],
            "properties": {
              "Version": {
                "$ref": "#/components/schemas/BigInt_for_uint64"
              }
            },
            "additionalProperties": false
          }
        ]
      },
      "SuiObjectResponse": {
        "type": "object",
        "properties": {
          "data": {
            "anyOf": [
              {
                "$ref": "#/components/schemas/ObjectData"
              },
              {
                "type": "null"
              }
            ]
          },
          "error": {
            "anyOf": [
              {
                "$ref": "#/components/schemas/ObjectResponseError"
              },
              {
                "type": "null"
              }
            ]
          }
        }
      },
      "SuiProgrammableMoveCall": {
        "description": "The transaction for calling a Move function, either an entry function or a public function (which cannot return references).",
        "type": "object",
        "required": [
          "function",
          "module",
          "package"
        ],
        "properties": {
          "arguments": {
            "description": "The arguments to the function.",
            "type": "array",
            "items": {
              "$ref": "#/components/schemas/SuiArgument"
            }
          },
          "function": {
            "description": "The function to be called.",
            "type": "string"
          },
          "module": {
            "description": "The specific module in the package containing the function.",
            "type": "string"
          },
          "package": {
            "description": "The package containing the module and function.",
            "allOf": [
              {
                "$ref": "#/components/schemas/ObjectID"
              }
            ]
          },
          "type_arguments": {
            "description": "The type arguments to the function.",
            "type": "array",
            "items": {
              "type": "string"
            }
          }
        }
      },
      "SuiSystemStateSummary": {
        "description": "This is the JSON-RPC type for the SUI system state object. It flattens all fields to make them top-level fields such that it as minimum dependencies to the internal data structures of the SUI system state type.",
        "type": "object",
        "required": [
          "activeValidators",
          "atRiskValidators",
          "epoch",
          "epochDurationMs",
          "epochStartTimestampMs",
          "inactivePoolsId",
          "inactivePoolsSize",
          "maxValidatorCount",
          "minValidatorJoiningStake",
          "pendingActiveValidatorsId",
          "pendingActiveValidatorsSize",
          "pendingRemovals",
          "protocolVersion",
          "referenceGasPrice",
          "safeMode",
          "safeModeComputationRewards",
          "safeModeNonRefundableStorageFee",
          "safeModeStorageRebates",
          "safeModeStorageRewards",
          "stakeSubsidyBalance",
          "stakeSubsidyCurrentDistributionAmount",
          "stakeSubsidyDecreaseRate",
          "stakeSubsidyDistributionCounter",
          "stakeSubsidyPeriodLength",
          "stakeSubsidyStartEpoch",
          "stakingPoolMappingsId",
          "stakingPoolMappingsSize",
          "storageFundNonRefundableBalance",
          "storageFundTotalObjectStorageRebates",
          "systemStateVersion",
          "totalStake",
          "validatorCandidatesId",
          "validatorCandidatesSize",
          "validatorLowStakeGracePeriod",
          "validatorLowStakeThreshold",
          "validatorReportRecords",
          "validatorVeryLowStakeThreshold"
        ],
        "properties": {
          "activeValidators": {
            "description": "The list of active validators in the current epoch.",
            "type": "array",
            "items": {
              "$ref": "#/components/schemas/SuiValidatorSummary"
            }
          },
          "atRiskValidators": {
            "description": "Map storing the number of epochs for which each validator has been below the low stake threshold.",
            "type": "array",
            "items": {
              "type": "array",
              "items": [
                {
                  "$ref": "#/components/schemas/SuiAddress"
                },
                {
                  "$ref": "#/components/schemas/BigInt_for_uint64"
                }
              ],
              "maxItems": 2,
              "minItems": 2
            }
          },
          "epoch": {
            "description": "The current epoch ID, starting from 0.",
            "allOf": [
              {
                "$ref": "#/components/schemas/BigInt_for_uint64"
              }
            ]
          },
          "epochDurationMs": {
            "description": "The duration of an epoch, in milliseconds.",
            "allOf": [
              {
                "$ref": "#/components/schemas/BigInt_for_uint64"
              }
            ]
          },
          "epochStartTimestampMs": {
            "description": "Unix timestamp of the current epoch start",
            "allOf": [
              {
                "$ref": "#/components/schemas/BigInt_for_uint64"
              }
            ]
          },
          "inactivePoolsId": {
            "description": "ID of the object that maps from a staking pool ID to the inactive validator that has that pool as its staking pool.",
            "allOf": [
              {
                "$ref": "#/components/schemas/ObjectID"
              }
            ]
          },
          "inactivePoolsSize": {
            "description": "Number of inactive staking pools.",
            "allOf": [
              {
                "$ref": "#/components/schemas/BigInt_for_uint64"
              }
            ]
          },
          "maxValidatorCount": {
            "description": "Maximum number of active validators at any moment. We do not allow the number of validators in any epoch to go above this.",
            "allOf": [
              {
                "$ref": "#/components/schemas/BigInt_for_uint64"
              }
            ]
          },
          "minValidatorJoiningStake": {
            "description": "Lower-bound on the amount of stake required to become a validator.",
            "allOf": [
              {
                "$ref": "#/components/schemas/BigInt_for_uint64"
              }
            ]
          },
          "pendingActiveValidatorsId": {
            "description": "ID of the object that contains the list of new validators that will join at the end of the epoch.",
            "allOf": [
              {
                "$ref": "#/components/schemas/ObjectID"
              }
            ]
          },
          "pendingActiveValidatorsSize": {
            "description": "Number of new validators that will join at the end of the epoch.",
            "allOf": [
              {
                "$ref": "#/components/schemas/BigInt_for_uint64"
              }
            ]
          },
          "pendingRemovals": {
            "description": "Removal requests from the validators. Each element is an index pointing to `active_validators`.",
            "type": "array",
            "items": {
              "$ref": "#/components/schemas/BigInt_for_uint64"
            }
          },
          "protocolVersion": {
            "description": "The current protocol version, starting from 1.",
            "allOf": [
              {
                "$ref": "#/components/schemas/BigInt_for_uint64"
              }
            ]
          },
          "referenceGasPrice": {
            "description": "The reference gas price for the current epoch.",
            "allOf": [
              {
                "$ref": "#/components/schemas/BigInt_for_uint64"
              }
            ]
          },
          "safeMode": {
            "description": "Whether the system is running in a downgraded safe mode due to a non-recoverable bug. This is set whenever we failed to execute advance_epoch, and ended up executing advance_epoch_safe_mode. It can be reset once we are able to successfully execute advance_epoch.",
            "type": "boolean"
          },
          "safeModeComputationRewards": {
            "description": "Amount of computation rewards accumulated (and not yet distributed) during safe mode.",
            "allOf": [
              {
                "$ref": "#/components/schemas/BigInt_for_uint64"
              }
            ]
          },
          "safeModeNonRefundableStorageFee": {
            "description": "Amount of non-refundable storage fee accumulated during safe mode.",
            "allOf": [
              {
                "$ref": "#/components/schemas/BigInt_for_uint64"
              }
            ]
          },
          "safeModeStorageRebates": {
            "description": "Amount of storage rebates accumulated (and not yet burned) during safe mode.",
            "allOf": [
              {
                "$ref": "#/components/schemas/BigInt_for_uint64"
              }
            ]
          },
          "safeModeStorageRewards": {
            "description": "Amount of storage rewards accumulated (and not yet distributed) during safe mode.",
            "allOf": [
              {
                "$ref": "#/components/schemas/BigInt_for_uint64"
              }
            ]
          },
          "stakeSubsidyBalance": {
            "description": "Balance of SUI set aside for stake subsidies that will be drawn down over time.",
            "allOf": [
              {
                "$ref": "#/components/schemas/BigInt_for_uint64"
              }
            ]
          },
          "stakeSubsidyCurrentDistributionAmount": {
            "description": "The amount of stake subsidy to be drawn down per epoch. This amount decays and decreases over time.",
            "allOf": [
              {
                "$ref": "#/components/schemas/BigInt_for_uint64"
              }
            ]
          },
          "stakeSubsidyDecreaseRate": {
            "description": "The rate at which the distribution amount decays at the end of each period. Expressed in basis points.",
            "type": "integer",
            "format": "uint16",
            "minimum": 0.0
          },
          "stakeSubsidyDistributionCounter": {
            "description": "This counter may be different from the current epoch number if in some epochs we decide to skip the subsidy.",
            "allOf": [
              {
                "$ref": "#/components/schemas/BigInt_for_uint64"
              }
            ]
          },
          "stakeSubsidyPeriodLength": {
            "description": "Number of distributions to occur before the distribution amount decays.",
            "allOf": [
              {
                "$ref": "#/components/schemas/BigInt_for_uint64"
              }
            ]
          },
          "stakeSubsidyStartEpoch": {
            "description": "The starting epoch in which stake subsidies start being paid out",
            "allOf": [
              {
                "$ref": "#/components/schemas/BigInt_for_uint64"
              }
            ]
          },
          "stakingPoolMappingsId": {
            "description": "ID of the object that maps from staking pool's ID to the sui address of a validator.",
            "allOf": [
              {
                "$ref": "#/components/schemas/ObjectID"
              }
            ]
          },
          "stakingPoolMappingsSize": {
            "description": "Number of staking pool mappings.",
            "allOf": [
              {
                "$ref": "#/components/schemas/BigInt_for_uint64"
              }
            ]
          },
          "storageFundNonRefundableBalance": {
            "description": "The non-refundable portion of the storage fund coming from storage reinvestment, non-refundable storage rebates and any leftover staking rewards.",
            "allOf": [
              {
                "$ref": "#/components/schemas/BigInt_for_uint64"
              }
            ]
          },
          "storageFundTotalObjectStorageRebates": {
            "description": "The storage rebates of all the objects on-chain stored in the storage fund.",
            "allOf": [
              {
                "$ref": "#/components/schemas/BigInt_for_uint64"
              }
            ]
          },
          "systemStateVersion": {
            "description": "The current version of the system state data structure type.",
            "allOf": [
              {
                "$ref": "#/components/schemas/BigInt_for_uint64"
              }
            ]
          },
          "totalStake": {
            "description": "Total amount of stake from all active validators at the beginning of the epoch.",
            "allOf": [
              {
                "$ref": "#/components/schemas/BigInt_for_uint64"
              }
            ]
          },
          "validatorCandidatesId": {
            "description": "ID of the object that stores preactive validators, mapping their addresses to their `Validator` structs.",
            "allOf": [
              {
                "$ref": "#/components/schemas/ObjectID"
              }
            ]
          },
          "validatorCandidatesSize": {
            "description": "Number of preactive validators.",
            "allOf": [
              {
                "$ref": "#/components/schemas/BigInt_for_uint64"
              }
            ]
          },
          "validatorLowStakeGracePeriod": {
            "description": "A validator can have stake below `validator_low_stake_threshold` for this many epochs before being kicked out.",
            "allOf": [
              {
                "$ref": "#/components/schemas/BigInt_for_uint64"
              }
            ]
          },
          "validatorLowStakeThreshold": {
            "description": "Validators with stake amount below `validator_low_stake_threshold` are considered to have low stake and will be escorted out of the validator set after being below this threshold for more than `validator_low_stake_grace_period` number of epochs.",
            "allOf": [
              {
                "$ref": "#/components/schemas/BigInt_for_uint64"
              }
            ]
          },
          "validatorReportRecords": {
            "description": "A map storing the records of validator reporting each other.",
            "type": "array",
            "items": {
              "type": "array",
              "items": [
                {
                  "$ref": "#/components/schemas/SuiAddress"
                },
                {
                  "type": "array",
                  "items": {
                    "$ref": "#/components/schemas/SuiAddress"
                  }
                }
              ],
              "maxItems": 2,
              "minItems": 2
            }
          },
          "validatorVeryLowStakeThreshold": {
            "description": "Validators with stake below `validator_very_low_stake_threshold` will be removed immediately at epoch change, no grace period.",
            "allOf": [
              {
                "$ref": "#/components/schemas/BigInt_for_uint64"
              }
            ]
          }
        }
      },
      "SuiTransaction": {
        "description": "A single transaction in a programmable transaction block.",
        "oneOf": [
          {
            "description": "A call to either an entry or a public Move function",
            "type": "object",
            "required": [
              "MoveCall"
            ],
            "properties": {
              "MoveCall": {
                "$ref": "#/components/schemas/SuiProgrammableMoveCall"
              }
            },
            "additionalProperties": false
          },
          {
            "description": "`(Vec<forall T:key+store. T>, address)` It sends n-objects to the specified address. These objects must have store (public transfer) and either the previous owner must be an address or the object must be newly created.",
            "type": "object",
            "required": [
              "TransferObjects"
            ],
            "properties": {
              "TransferObjects": {
                "type": "array",
                "items": [
                  {
                    "type": "array",
                    "items": {
                      "$ref": "#/components/schemas/SuiArgument"
                    }
                  },
                  {
                    "$ref": "#/components/schemas/SuiArgument"
                  }
                ],
                "maxItems": 2,
                "minItems": 2
              }
            },
            "additionalProperties": false
          },
          {
            "description": "`(&mut Coin<T>, Vec<u64>)` -> `Vec<Coin<T>>` It splits off some amounts into a new coins with those amounts",
            "type": "object",
            "required": [
              "SplitCoins"
            ],
            "properties": {
              "SplitCoins": {
                "type": "array",
                "items": [
                  {
                    "$ref": "#/components/schemas/SuiArgument"
                  },
                  {
                    "type": "array",
                    "items": {
                      "$ref": "#/components/schemas/SuiArgument"
                    }
                  }
                ],
                "maxItems": 2,
                "minItems": 2
              }
            },
            "additionalProperties": false
          },
          {
            "description": "`(&mut Coin<T>, Vec<Coin<T>>)` It merges n-coins into the first coin",
            "type": "object",
            "required": [
              "MergeCoins"
            ],
            "properties": {
              "MergeCoins": {
                "type": "array",
                "items": [
                  {
                    "$ref": "#/components/schemas/SuiArgument"
                  },
                  {
                    "type": "array",
                    "items": {
                      "$ref": "#/components/schemas/SuiArgument"
                    }
                  }
                ],
                "maxItems": 2,
                "minItems": 2
              }
            },
            "additionalProperties": false
          },
          {
            "description": "Publishes a Move package. It takes the package bytes and a list of the package's transitive dependencies to link against on-chain.",
            "type": "object",
            "required": [
              "Publish"
            ],
            "properties": {
              "Publish": {
                "type": "array",
                "items": {
                  "$ref": "#/components/schemas/ObjectID"
                }
              }
            },
            "additionalProperties": false
          },
          {
            "description": "Upgrades a Move package",
            "type": "object",
            "required": [
              "Upgrade"
            ],
            "properties": {
              "Upgrade": {
                "type": "array",
                "items": [
                  {
                    "type": "array",
                    "items": {
                      "$ref": "#/components/schemas/ObjectID"
                    }
                  },
                  {
                    "$ref": "#/components/schemas/ObjectID"
                  },
                  {
                    "$ref": "#/components/schemas/SuiArgument"
                  }
                ],
                "maxItems": 3,
                "minItems": 3
              }
            },
            "additionalProperties": false
          },
          {
            "description": "`forall T: Vec<T> -> vector<T>` Given n-values of the same type, it constructs a vector. For non objects or an empty vector, the type tag must be specified.",
            "type": "object",
            "required": [
              "MakeMoveVec"
            ],
            "properties": {
              "MakeMoveVec": {
                "type": "array",
                "items": [
                  {
                    "type": [
                      "string",
                      "null"
                    ]
                  },
                  {
                    "type": "array",
                    "items": {
                      "$ref": "#/components/schemas/SuiArgument"
                    }
                  }
                ],
                "maxItems": 2,
                "minItems": 2
              }
            },
            "additionalProperties": false
          }
        ]
      },
      "SuiTransactionBlockBuilderMode": {
        "oneOf": [
          {
            "description": "Regular Sui Transactions that are committed on chain",
            "type": "string",
            "enum": [
              "Commit"
            ]
          },
          {
            "description": "Simulated transaction that allows calling any Move function with arbitrary values.",
            "type": "string",
            "enum": [
              "DevInspect"
            ]
          }
        ]
      },
      "SuiValidatorSummary": {
        "description": "This is the JSON-RPC type for the SUI validator. It flattens all inner structures to top-level fields so that they are decoupled from the internal definitions.",
        "type": "object",
        "required": [
          "commissionRate",
          "description",
          "exchangeRatesId",
          "exchangeRatesSize",
          "gasPrice",
          "imageUrl",
          "name",
          "netAddress",
          "networkPubkeyBytes",
          "nextEpochCommissionRate",
          "nextEpochGasPrice",
          "nextEpochStake",
          "operationCapId",
          "p2pAddress",
          "pendingPoolTokenWithdraw",
          "pendingStake",
          "pendingTotalSuiWithdraw",
          "poolTokenBalance",
          "primaryAddress",
          "projectUrl",
          "proofOfPossessionBytes",
          "protocolPubkeyBytes",
          "rewardsPool",
          "stakingPoolId",
          "stakingPoolSuiBalance",
          "suiAddress",
          "votingPower",
          "workerAddress",
          "workerPubkeyBytes"
        ],
        "properties": {
          "commissionRate": {
            "$ref": "#/components/schemas/BigInt_for_uint64"
          },
          "description": {
            "type": "string"
          },
          "exchangeRatesId": {
            "description": "ID of the exchange rate table object.",
            "allOf": [
              {
                "$ref": "#/components/schemas/ObjectID"
              }
            ]
          },
          "exchangeRatesSize": {
            "description": "Number of exchange rates in the table.",
            "allOf": [
              {
                "$ref": "#/components/schemas/BigInt_for_uint64"
              }
            ]
          },
          "gasPrice": {
            "$ref": "#/components/schemas/BigInt_for_uint64"
          },
          "imageUrl": {
            "type": "string"
          },
          "name": {
            "type": "string"
          },
          "netAddress": {
            "type": "string"
          },
          "networkPubkeyBytes": {
            "$ref": "#/components/schemas/Base64"
          },
          "nextEpochCommissionRate": {
            "$ref": "#/components/schemas/BigInt_for_uint64"
          },
          "nextEpochGasPrice": {
            "$ref": "#/components/schemas/BigInt_for_uint64"
          },
          "nextEpochNetAddress": {
            "type": [
              "string",
              "null"
            ]
          },
          "nextEpochNetworkPubkeyBytes": {
            "default": null,
            "anyOf": [
              {
                "$ref": "#/components/schemas/Base64"
              },
              {
                "type": "null"
              }
            ]
          },
          "nextEpochP2pAddress": {
            "type": [
              "string",
              "null"
            ]
          },
          "nextEpochPrimaryAddress": {
            "type": [
              "string",
              "null"
            ]
          },
          "nextEpochProofOfPossession": {
            "default": null,
            "anyOf": [
              {
                "$ref": "#/components/schemas/Base64"
              },
              {
                "type": "null"
              }
            ]
          },
          "nextEpochProtocolPubkeyBytes": {
            "default": null,
            "anyOf": [
              {
                "$ref": "#/components/schemas/Base64"
              },
              {
                "type": "null"
              }
            ]
          },
          "nextEpochStake": {
            "$ref": "#/components/schemas/BigInt_for_uint64"
          },
          "nextEpochWorkerAddress": {
            "type": [
              "string",
              "null"
            ]
          },
          "nextEpochWorkerPubkeyBytes": {
            "default": null,
            "anyOf": [
              {
                "$ref": "#/components/schemas/Base64"
              },
              {
                "type": "null"
              }
            ]
          },
          "operationCapId": {
            "$ref": "#/components/schemas/ObjectID"
          },
          "p2pAddress": {
            "type": "string"
          },
          "pendingPoolTokenWithdraw": {
            "description": "Pending pool token withdrawn during the current epoch, emptied at epoch boundaries.",
            "allOf": [
              {
                "$ref": "#/components/schemas/BigInt_for_uint64"
              }
            ]
          },
          "pendingStake": {
            "description": "Pending stake amount for this epoch.",
            "allOf": [
              {
                "$ref": "#/components/schemas/BigInt_for_uint64"
              }
            ]
          },
          "pendingTotalSuiWithdraw": {
            "description": "Pending stake withdrawn during the current epoch, emptied at epoch boundaries.",
            "allOf": [
              {
                "$ref": "#/components/schemas/BigInt_for_uint64"
              }
            ]
          },
          "poolTokenBalance": {
            "description": "Total number of pool tokens issued by the pool.",
            "allOf": [
              {
                "$ref": "#/components/schemas/BigInt_for_uint64"
              }
            ]
          },
          "primaryAddress": {
            "type": "string"
          },
          "projectUrl": {
            "type": "string"
          },
          "proofOfPossessionBytes": {
            "$ref": "#/components/schemas/Base64"
          },
          "protocolPubkeyBytes": {
            "$ref": "#/components/schemas/Base64"
          },
          "rewardsPool": {
            "description": "The epoch stake rewards will be added here at the end of each epoch.",
            "allOf": [
              {
                "$ref": "#/components/schemas/BigInt_for_uint64"
              }
            ]
          },
          "stakingPoolActivationEpoch": {
            "description": "The epoch at which this pool became active.",
            "default": null,
            "anyOf": [
              {
                "$ref": "#/components/schemas/BigInt_for_uint64"
              },
              {
                "type": "null"
              }
            ]
          },
          "stakingPoolDeactivationEpoch": {
            "description": "The epoch at which this staking pool ceased to be active. `None` = {pre-active, active},",
            "default": null,
            "anyOf": [
              {
                "$ref": "#/components/schemas/BigInt_for_uint64"
              },
              {
                "type": "null"
              }
            ]
          },
          "stakingPoolId": {
            "description": "ID of the staking pool object.",
            "allOf": [
              {
                "$ref": "#/components/schemas/ObjectID"
              }
            ]
          },
          "stakingPoolSuiBalance": {
            "description": "The total number of SUI tokens in this pool.",
            "allOf": [
              {
                "$ref": "#/components/schemas/BigInt_for_uint64"
              }
            ]
          },
          "suiAddress": {
            "$ref": "#/components/schemas/SuiAddress"
          },
          "votingPower": {
            "$ref": "#/components/schemas/BigInt_for_uint64"
          },
          "workerAddress": {
            "type": "string"
          },
          "workerPubkeyBytes": {
            "$ref": "#/components/schemas/Base64"
          }
        }
      },
      "Supply": {
        "type": "object",
        "required": [
          "value"
        ],
        "properties": {
          "value": {
            "$ref": "#/components/schemas/BigInt_for_uint64"
          }
        }
      },
      "TransactionBlock": {
        "type": "object",
        "required": [
          "data",
          "txSignatures"
        ],
        "properties": {
          "data": {
            "$ref": "#/components/schemas/TransactionBlockData"
          },
          "txSignatures": {
            "type": "array",
            "items": {
              "$ref": "#/components/schemas/GenericSignature"
            }
          }
        }
      },
      "TransactionBlockBytes": {
        "type": "object",
        "required": [
          "gas",
          "inputObjects",
          "txBytes"
        ],
        "properties": {
          "gas": {
            "description": "the gas objects to be used",
            "type": "array",
            "items": {
              "$ref": "#/components/schemas/ObjectRef"
            }
          },
          "inputObjects": {
            "description": "objects to be used in this transaction",
            "type": "array",
            "items": {
              "$ref": "#/components/schemas/InputObjectKind"
            }
          },
          "txBytes": {
            "description": "BCS serialized transaction data bytes without its type tag, as base-64 encoded string.",
            "allOf": [
              {
                "$ref": "#/components/schemas/Base64"
              }
            ]
          }
        }
      },
      "TransactionBlockData": {
        "oneOf": [
          {
            "type": "object",
            "required": [
              "gasData",
              "messageVersion",
              "sender",
              "transaction"
            ],
            "properties": {
              "gasData": {
                "$ref": "#/components/schemas/GasData"
              },
              "messageVersion": {
                "type": "string",
                "enum": [
                  "v1"
                ]
              },
              "sender": {
                "$ref": "#/components/schemas/SuiAddress"
              },
              "transaction": {
                "$ref": "#/components/schemas/TransactionBlockKind"
              }
            }
          }
        ]
      },
      "TransactionBlockEffects": {
        "oneOf": [
          {
            "description": "The response from processing a transaction or a certified transaction",
            "type": "object",
            "required": [
              "executedEpoch",
              "gasObject",
              "gasUsed",
              "messageVersion",
              "status",
              "transactionDigest"
            ],
            "properties": {
              "created": {
                "description": "ObjectRef and owner of new objects created.",
                "type": "array",
                "items": {
                  "$ref": "#/components/schemas/OwnedObjectRef"
                }
              },
              "deleted": {
                "description": "Object Refs of objects now deleted (the old refs).",
                "type": "array",
                "items": {
                  "$ref": "#/components/schemas/ObjectRef"
                }
              },
              "dependencies": {
                "description": "The set of transaction digests this transaction depends on.",
                "type": "array",
                "items": {
                  "$ref": "#/components/schemas/TransactionDigest"
                }
              },
              "eventsDigest": {
                "description": "The digest of the events emitted during execution, can be None if the transaction does not emit any event.",
                "anyOf": [
                  {
                    "$ref": "#/components/schemas/TransactionEventsDigest"
                  },
                  {
                    "type": "null"
                  }
                ]
              },
              "executedEpoch": {
                "description": "The epoch when this transaction was executed.",
                "allOf": [
                  {
                    "$ref": "#/components/schemas/BigInt_for_uint64"
                  }
                ]
              },
              "gasObject": {
                "description": "The updated gas object reference. Have a dedicated field for convenient access. It's also included in mutated.",
                "allOf": [
                  {
                    "$ref": "#/components/schemas/OwnedObjectRef"
                  }
                ]
              },
              "gasUsed": {
                "$ref": "#/components/schemas/GasCostSummary"
              },
              "messageVersion": {
                "type": "string",
                "enum": [
                  "v1"
                ]
              },
              "modifiedAtVersions": {
                "description": "The version that every modified (mutated or deleted) object had before it was modified by this transaction.",
                "type": "array",
                "items": {
                  "$ref": "#/components/schemas/TransactionBlockEffectsModifiedAtVersions"
                }
              },
              "mutated": {
                "description": "ObjectRef and owner of mutated objects, including gas object.",
                "type": "array",
                "items": {
                  "$ref": "#/components/schemas/OwnedObjectRef"
                }
              },
              "sharedObjects": {
                "description": "The object references of the shared objects used in this transaction. Empty if no shared objects were used.",
                "type": "array",
                "items": {
                  "$ref": "#/components/schemas/ObjectRef"
                }
              },
              "status": {
                "description": "The status of the execution",
                "allOf": [
                  {
                    "$ref": "#/components/schemas/ExecutionStatus"
                  }
                ]
              },
              "transactionDigest": {
                "description": "The transaction digest",
                "allOf": [
                  {
                    "$ref": "#/components/schemas/TransactionDigest"
                  }
                ]
              },
              "unwrapped": {
                "description": "ObjectRef and owner of objects that are unwrapped in this transaction. Unwrapped objects are objects that were wrapped into other objects in the past, and just got extracted out.",
                "type": "array",
                "items": {
                  "$ref": "#/components/schemas/OwnedObjectRef"
                }
              },
              "unwrappedThenDeleted": {
                "description": "Object refs of objects previously wrapped in other objects but now deleted.",
                "type": "array",
                "items": {
                  "$ref": "#/components/schemas/ObjectRef"
                }
              },
              "wrapped": {
                "description": "Object refs of objects now wrapped in other objects.",
                "type": "array",
                "items": {
                  "$ref": "#/components/schemas/ObjectRef"
                }
              }
            }
          }
        ]
      },
      "TransactionBlockEffectsModifiedAtVersions": {
        "type": "object",
        "required": [
          "objectId",
          "sequenceNumber"
        ],
        "properties": {
          "objectId": {
            "$ref": "#/components/schemas/ObjectID"
          },
          "sequenceNumber": {
            "$ref": "#/components/schemas/SequenceNumber"
          }
        }
      },
      "TransactionBlockKind": {
        "oneOf": [
          {
            "description": "A system transaction that will update epoch information on-chain.",
            "type": "object",
            "required": [
              "computation_charge",
              "epoch",
              "epoch_start_timestamp_ms",
              "kind",
              "storage_charge",
              "storage_rebate"
            ],
            "properties": {
              "computation_charge": {
                "$ref": "#/components/schemas/BigInt_for_uint64"
              },
              "epoch": {
                "$ref": "#/components/schemas/BigInt_for_uint64"
              },
              "epoch_start_timestamp_ms": {
                "$ref": "#/components/schemas/BigInt_for_uint64"
              },
              "kind": {
                "type": "string",
                "enum": [
                  "ChangeEpoch"
                ]
              },
              "storage_charge": {
                "$ref": "#/components/schemas/BigInt_for_uint64"
              },
              "storage_rebate": {
                "$ref": "#/components/schemas/BigInt_for_uint64"
              }
            }
          },
          {
            "description": "A system transaction used for initializing the initial state of the chain.",
            "type": "object",
            "required": [
              "kind",
              "objects"
            ],
            "properties": {
              "kind": {
                "type": "string",
                "enum": [
                  "Genesis"
                ]
              },
              "objects": {
                "type": "array",
                "items": {
                  "$ref": "#/components/schemas/ObjectID"
                }
              }
            }
          },
          {
            "description": "A system transaction marking the start of a series of transactions scheduled as part of a checkpoint",
            "type": "object",
            "required": [
              "commit_timestamp_ms",
              "epoch",
              "kind",
              "round"
            ],
            "properties": {
              "commit_timestamp_ms": {
                "$ref": "#/components/schemas/BigInt_for_uint64"
              },
              "epoch": {
                "$ref": "#/components/schemas/BigInt_for_uint64"
              },
              "kind": {
                "type": "string",
                "enum": [
                  "ConsensusCommitPrologue"
                ]
              },
              "round": {
                "$ref": "#/components/schemas/BigInt_for_uint64"
              }
            }
          },
          {
            "description": "A series of transactions where the results of one transaction can be used in future transactions",
            "type": "object",
            "required": [
              "inputs",
              "kind",
              "transactions"
            ],
            "properties": {
              "inputs": {
                "description": "Input objects or primitive values",
                "type": "array",
                "items": {
                  "$ref": "#/components/schemas/SuiCallArg"
                }
              },
              "kind": {
                "type": "string",
                "enum": [
                  "ProgrammableTransaction"
                ]
              },
              "transactions": {
                "description": "The transactions to be executed sequentially. A failure in any transaction will result in the failure of the entire programmable transaction block.",
                "type": "array",
                "items": {
                  "$ref": "#/components/schemas/SuiTransaction"
                }
              }
            }
          }
        ]
      },
      "TransactionBlockResponse": {
        "type": "object",
        "required": [
          "digest"
        ],
        "properties": {
          "balanceChanges": {
            "type": [
              "array",
              "null"
            ],
            "items": {
              "$ref": "#/components/schemas/BalanceChange"
            }
          },
          "checkpoint": {
            "description": "The checkpoint number when this transaction was included and hence finalized. This is only returned in the read api, not in the transaction execution api.",
            "anyOf": [
              {
                "$ref": "#/components/schemas/BigInt_for_uint64"
              },
              {
                "type": "null"
              }
            ]
          },
          "confirmedLocalExecution": {
            "type": [
              "boolean",
              "null"
            ]
          },
          "digest": {
            "$ref": "#/components/schemas/TransactionDigest"
          },
          "effects": {
            "anyOf": [
              {
                "$ref": "#/components/schemas/TransactionBlockEffects"
              },
              {
                "type": "null"
              }
            ]
          },
          "errors": {
            "type": "array",
            "items": {
              "type": "string"
            }
          },
          "events": {
            "type": [
              "array",
              "null"
            ],
            "items": {
              "$ref": "#/components/schemas/Event"
            }
          },
          "objectChanges": {
            "type": [
              "array",
              "null"
            ],
            "items": {
              "$ref": "#/components/schemas/ObjectChange"
            }
          },
          "rawTransaction": {
            "description": "BCS encoded [SenderSignedData] that includes input object references returns empty array if `show_raw_transaction` is false",
            "allOf": [
              {
                "$ref": "#/components/schemas/Base64"
              }
            ]
          },
          "timestampMs": {
            "anyOf": [
              {
                "$ref": "#/components/schemas/BigInt_for_uint64"
              },
              {
                "type": "null"
              }
            ]
          },
          "transaction": {
            "description": "Transaction input data",
            "anyOf": [
              {
                "$ref": "#/components/schemas/TransactionBlock"
              },
              {
                "type": "null"
              }
            ]
          }
        }
      },
      "TransactionBlockResponseOptions": {
        "type": "object",
        "properties": {
          "showBalanceChanges": {
            "description": "Whether to show balance_changes. Default to be False",
            "default": false,
            "type": "boolean"
          },
          "showEffects": {
            "description": "Whether to show transaction effects. Default to be False",
            "default": false,
            "type": "boolean"
          },
          "showEvents": {
            "description": "Whether to show transaction events. Default to be False",
            "default": false,
            "type": "boolean"
          },
          "showInput": {
            "description": "Whether to show transaction input data. Default to be False",
            "default": false,
            "type": "boolean"
          },
          "showObjectChanges": {
            "description": "Whether to show object_changes. Default to be False",
            "default": false,
            "type": "boolean"
          },
          "showRawInput": {
            "description": "Whether to show bcs-encoded transaction input data",
            "default": false,
            "type": "boolean"
          }
        }
      },
      "TransactionBlockResponseQuery": {
        "type": "object",
        "properties": {
          "filter": {
            "description": "If None, no filter will be applied",
            "default": null,
            "anyOf": [
              {
                "$ref": "#/components/schemas/TransactionFilter"
              },
              {
                "type": "null"
              }
            ]
          },
          "options": {
            "description": "config which fields to include in the response, by default only digest is included",
            "default": null,
            "anyOf": [
              {
                "$ref": "#/components/schemas/TransactionBlockResponseOptions"
              },
              {
                "type": "null"
              }
            ]
          }
        }
      },
      "TransactionDigest": {
        "description": "A transaction will have a (unique) digest.",
        "allOf": [
          {
            "$ref": "#/components/schemas/Digest"
          }
        ]
      },
      "TransactionEventsDigest": {
        "$ref": "#/components/schemas/Digest"
      },
      "TransactionFilter": {
        "oneOf": [
          {
            "description": "Query by checkpoint.",
            "type": "object",
            "required": [
              "Checkpoint"
            ],
            "properties": {
              "Checkpoint": {
                "$ref": "#/components/schemas/BigInt_for_uint64"
              }
            },
            "additionalProperties": false
          },
          {
            "description": "Query by move function.",
            "type": "object",
            "required": [
              "MoveFunction"
            ],
            "properties": {
              "MoveFunction": {
                "type": "object",
                "required": [
                  "package"
                ],
                "properties": {
                  "function": {
                    "type": [
                      "string",
                      "null"
                    ]
                  },
                  "module": {
                    "type": [
                      "string",
                      "null"
                    ]
                  },
                  "package": {
                    "$ref": "#/components/schemas/ObjectID"
                  }
                }
              }
            },
            "additionalProperties": false
          },
          {
            "description": "Query by input object.",
            "type": "object",
            "required": [
              "InputObject"
            ],
            "properties": {
              "InputObject": {
                "$ref": "#/components/schemas/ObjectID"
              }
            },
            "additionalProperties": false
          },
          {
            "description": "Query by changed object, including created, mutated and unwrapped objects.",
            "type": "object",
            "required": [
              "ChangedObject"
            ],
            "properties": {
              "ChangedObject": {
                "$ref": "#/components/schemas/ObjectID"
              }
            },
            "additionalProperties": false
          },
          {
            "description": "Query by sender address.",
            "type": "object",
            "required": [
              "FromAddress"
            ],
            "properties": {
              "FromAddress": {
                "$ref": "#/components/schemas/SuiAddress"
              }
            },
            "additionalProperties": false
          },
          {
            "description": "Query by recipient address.",
            "type": "object",
            "required": [
              "ToAddress"
            ],
            "properties": {
              "ToAddress": {
                "$ref": "#/components/schemas/SuiAddress"
              }
            },
            "additionalProperties": false
          },
          {
            "description": "Query by sender and recipient address.",
            "type": "object",
            "required": [
              "FromAndToAddress"
            ],
            "properties": {
              "FromAndToAddress": {
                "type": "object",
                "required": [
                  "from",
                  "to"
                ],
                "properties": {
                  "from": {
                    "$ref": "#/components/schemas/SuiAddress"
                  },
                  "to": {
                    "$ref": "#/components/schemas/SuiAddress"
                  }
                }
              }
            },
            "additionalProperties": false
          },
          {
            "description": "Query by transaction kind",
            "type": "object",
            "required": [
              "TransactionKind"
            ],
            "properties": {
              "TransactionKind": {
                "type": "string"
              }
            },
            "additionalProperties": false
          }
        ]
      },
      "TransferObjectParams": {
        "type": "object",
        "required": [
          "objectId",
          "recipient"
        ],
        "properties": {
          "objectId": {
            "$ref": "#/components/schemas/ObjectID"
          },
          "recipient": {
            "$ref": "#/components/schemas/SuiAddress"
          }
        }
      },
      "TypeOrigin": {
        "description": "Identifies a struct and the module it was defined in",
        "type": "object",
        "required": [
          "module_name",
          "package",
          "struct_name"
        ],
        "properties": {
          "module_name": {
            "type": "string"
          },
          "package": {
            "$ref": "#/components/schemas/ObjectID"
          },
          "struct_name": {
            "type": "string"
          }
        }
      },
      "TypeTag": {
        "type": "string"
      },
      "UpgradeInfo": {
        "description": "Upgraded package info for the linkage table",
        "type": "object",
        "required": [
          "upgraded_id",
          "upgraded_version"
        ],
        "properties": {
          "upgraded_id": {
            "description": "ID of the upgraded packages",
            "allOf": [
              {
                "$ref": "#/components/schemas/ObjectID"
              }
            ]
          },
          "upgraded_version": {
            "description": "Version of the upgraded package",
            "allOf": [
              {
                "$ref": "#/components/schemas/SequenceNumber"
              }
            ]
          }
        }
      },
      "ValidatorApy": {
        "type": "object",
        "required": [
          "address",
          "apy"
        ],
        "properties": {
          "address": {
            "$ref": "#/components/schemas/SuiAddress"
          },
          "apy": {
            "type": "number",
            "format": "double"
          }
        }
      },
      "ValidatorApys": {
        "type": "object",
        "required": [
          "apys",
          "epoch"
        ],
        "properties": {
          "apys": {
            "type": "array",
            "items": {
              "$ref": "#/components/schemas/ValidatorApy"
            }
          },
          "epoch": {
            "$ref": "#/components/schemas/BigInt_for_uint64"
          }
        }
      }
    }
  }
}<|MERGE_RESOLUTION|>--- conflicted
+++ resolved
@@ -12,11 +12,7 @@
       "name": "Apache-2.0",
       "url": "https://raw.githubusercontent.com/MystenLabs/sui/main/LICENSE"
     },
-<<<<<<< HEAD
-    "version": "1.1.1"
-=======
     "version": "1.2.0"
->>>>>>> 012dfba4
   },
   "methods": [
     {
@@ -2393,11 +2389,7 @@
                       "AddressOwner": "0x0ad2c31e8c3681aa4f7d35488cf6bf1135d2fc8703690e085797c3e4f846a282"
                     },
                     "objectType": "0x2::example::Object",
-<<<<<<< HEAD
-                    "objectId": "0x6b5ad50597c5faf4842f454b9b09c7524afb8e30e88e2f84077773b9572d766c",
-=======
                     "objectId": "0x754946e181e00f4341a53b5e895ef8ec3c73d2378a0a11825e232fac1a70e20e",
->>>>>>> 012dfba4
                     "version": "2",
                     "digest": "zbXdxaWUbmKnKQfLLwiCVYe2nQyreC7JoKHrk8vY9aA"
                   }
@@ -2513,11 +2505,7 @@
                       "AddressOwner": "0x2e84e81f871c47c3149e27b12500da884afdf5c30b19c017a0d10388c28ddd59"
                     },
                     "objectType": "0x2::example::Object",
-<<<<<<< HEAD
-                    "objectId": "0x2209ab55b0202608150d2aaba7d0b2cc03df659954b577bd64996511a63b3292",
-=======
                     "objectId": "0x77a58e206acd19639c875a4fbecf3342b825c8384300ac7e3badc820a75b5742",
->>>>>>> 012dfba4
                     "version": "2",
                     "digest": "kLukTF3HAHvTW17s8ZHtVKZyWf4bSJb7SjZ5HuNeELk"
                   }
@@ -2633,11 +2621,7 @@
                       "AddressOwner": "0xdcc85bada4a729d650f7762226432129780927838b06db0346808ffb0676099d"
                     },
                     "objectType": "0x2::example::Object",
-<<<<<<< HEAD
-                    "objectId": "0xa7b675e9b2f5749415c55996bb9d64a48cf227cd51ebf714d6a33167f44e88d3",
-=======
                     "objectId": "0xe0408b31759f57b69c52e09410a66f9a23c34be9913b6697a5e83e02e2a0fc74",
->>>>>>> 012dfba4
                     "version": "2",
                     "digest": "Azr7oPHAo6LZ9iPfHYjguY2BoVTZ9zwVArvUEJSwXKWW"
                   }
